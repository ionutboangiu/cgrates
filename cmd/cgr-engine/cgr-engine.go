--- conflicted
+++ resolved
@@ -65,14 +65,12 @@
 	pidFile         = flag.String("pid", "", "Write pid file")
 	bal             = balancer2go.NewBalancer()
 	exitChan        = make(chan bool)
-<<<<<<< HEAD
-=======
 	server          = &engine.Server{}
->>>>>>> 962cf178
-	sm              sessionmanager.SessionManager
-	medi            *mediator.Mediator
-	cfg             *config.CGRConfig
-	err             error
+
+	sm   sessionmanager.SessionManager
+	medi *mediator.Mediator
+	cfg  *config.CGRConfig
+	err  error
 )
 
 func startMediator(responder *engine.Responder, loggerDb engine.LogStorage, cdrDb engine.CdrStorage) {
