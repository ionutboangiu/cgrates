--- conflicted
+++ resolved
@@ -66,11 +66,7 @@
 	inStorDBUser = flag.String("stordb_user", config.CgrConfig().StorDBUser, "The storDb user to sign in as.")
 	inStorDBPass = flag.String("stordb_passwd", config.CgrConfig().StorDBPass, "The storDb user's password.")
 
-<<<<<<< HEAD
-	loadHistorySize   = flag.Int("load_history_size", config.CgrConfig().LoadHistorySize, "Limit the number of records in the load history")
-=======
 	loadHistorySize = flag.Int("load_history_size", config.CgrConfig().LoadHistorySize, "Limit the number of records in the load history")
->>>>>>> 219d6ab6
 
 	dbDataEncoding   = flag.String("dbData_encoding", config.CgrConfig().DBDataEncoding, "The encoding used to store object Data in strings")
 	inDBDataEncoding = flag.String("in_dbData_encoding", "", "The encoding used to store object Data in strings")
@@ -90,14 +86,9 @@
 			log.Print("Initializing DataDB:", *outDataDBType)
 			log.Print("Initializing storDB:", *outStorDBType)
 		}
-<<<<<<< HEAD
-		var dmOUT *engine.DataManager
-		dmOUT, _ = engine.ConfigureDataStorage(*outDataDBType, *outDataDBHost, *outDataDBPort, *outDataDBName, *outDataDBUser, *outDataDBPass, *dbDataEncoding, config.CgrConfig().CacheConfig, *loadHistorySize)
-=======
 
 		var dmOUT *engine.DataManager
 		dmOUT, _ = engine.ConfigureDataStorage(*outDataDBType, *outDataDBHost, *outDataDBPort, *outDataDBName, *outDataDBUser, *outDataDBPass, *dbDataEncoding, config.CgrConfig().CacheCfg(), *loadHistorySize)
->>>>>>> 219d6ab6
 		storDB, err := engine.ConfigureStorStorage(*outStorDBType, *outStorDBHost, *outStorDBPort, *outStorDBName, *outStorDBUser, *outStorDBPass, *dbDataEncoding,
 			config.CgrConfig().StorDBMaxOpenConns, config.CgrConfig().StorDBMaxIdleConns, config.CgrConfig().StorDBConnMaxLifetime, config.CgrConfig().StorDBCDRSIndexes)
 		if err != nil {
@@ -115,11 +106,7 @@
 			log.Print("Initializing inDataDB:", *inDataDBType)
 		}
 		var dmIN *engine.DataManager
-<<<<<<< HEAD
-		dmIN, _ = engine.ConfigureDataStorage(*inDataDBType, *inDataDBHost, *inDataDBPort, *inDataDBName, *inDataDBUser, *inDataDBPass, *dbDataEncoding, config.CgrConfig().CacheConfig, *loadHistorySize)
-=======
 		dmIN, _ = engine.ConfigureDataStorage(*inDataDBType, *inDataDBHost, *inDataDBPort, *inDataDBName, *inDataDBUser, *inDataDBPass, *dbDataEncoding, config.CgrConfig().CacheCfg(), *loadHistorySize)
->>>>>>> 219d6ab6
 		inDataDB, err := migrator.ConfigureV1DataStorage(*inDataDBType, *inDataDBHost, *inDataDBPort, *inDataDBName, *inDataDBUser, *inDataDBPass, *dbDataEncoding)
 		if err != nil {
 			log.Fatal(err)
@@ -134,15 +121,8 @@
 			}
 		}
 		if *inStorDBType != "" {
-<<<<<<< HEAD
 			instorDB, err = engine.ConfigureStorStorage(*inStorDBType, *inStorDBHost, *inStorDBPort, *inStorDBName, *inStorDBUser, *inStorDBPass, *inDBDataEncoding,
 				config.CgrConfig().StorDBMaxOpenConns, config.CgrConfig().StorDBMaxIdleConns, config.CgrConfig().StorDBConnMaxLifetime, config.CgrConfig().StorDBCDRSIndexes)
-=======
-			instorDB, err = engine.ConfigureStorStorage(*inStorDBType, *inStorDBHost, *inStorDBPort,
-				*inStorDBName, *inStorDBUser, *inStorDBPass, *inDBDataEncoding,
-				config.CgrConfig().StorDBMaxOpenConns, config.CgrConfig().StorDBMaxIdleConns,
-				config.CgrConfig().StorDBConnMaxLifetime, config.CgrConfig().StorDBCDRSIndexes)
->>>>>>> 219d6ab6
 			if err != nil {
 				log.Fatal(err)
 			}
