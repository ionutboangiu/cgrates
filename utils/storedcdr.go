/*
Real-time Charging System for Telecom & ISP environments
Copyright (C) 2012-2014 ITsysCOM GmbH

This program is free software: you can Storagetribute it and/or modify
it under the terms of the GNU General Public License as published by
the Free Software Foundation, either version 3 of the License, or
(at your option) any later version.

This program is distributed in the hope that it will be useful,
but WITH*out ANY WARRANTY; without even the implied warranty of
MERCHANTABILITY or FITNESS FOR A PARTICULAR PURPOSE.  See the
GNU General Public License for more details.

You should have received a copy of the GNU General Public License
along with this program.  If not, see <http://www.gnu.org/licenses/>
*/

package utils

import (
	"math"
	"net/url"
	"strconv"
	"time"
)

func NewStoredCdrFromRawCDR(rawcdr RawCDR) (*StoredCdr, error) {
	var err error
<<<<<<< HEAD
	strCdr := new(StoredCdr)
	strCdr.CgrId = rawcdr.GetCgrId()
	strCdr.AccId = rawcdr.GetAccId()
	strCdr.CdrHost = rawcdr.GetCdrHost()
	strCdr.CdrSource = rawcdr.GetCdrSource()
	strCdr.ReqType = rawcdr.GetReqType()
	strCdr.Direction = rawcdr.GetDirection()
	strCdr.Tenant = rawcdr.GetTenant()
	strCdr.TOR = rawcdr.GetTOR()
	strCdr.Account = rawcdr.GetAccount()
	strCdr.Subject = rawcdr.GetSubject()
	strCdr.Destination = rawcdr.GetDestination()
	if strCdr.SetupTime, err = rawcdr.GetSetupTime(); err != nil {
=======
	rtCdr := new(StoredCdr)
	rtCdr.CgrId = rawcdr.GetCgrId()
	rtCdr.AccId = rawcdr.GetAccId()
	rtCdr.CdrHost = rawcdr.GetCdrHost()
	rtCdr.CdrSource = rawcdr.GetCdrSource()
	rtCdr.ReqType = rawcdr.GetReqType()
	rtCdr.Direction = rawcdr.GetDirection()
	rtCdr.Tenant = rawcdr.GetTenant()
	rtCdr.Category = rawcdr.GetTOR()
	rtCdr.Account = rawcdr.GetAccount()
	rtCdr.Subject = rawcdr.GetSubject()
	rtCdr.Destination = rawcdr.GetDestination()
	if rtCdr.SetupTime, err = rawcdr.GetSetupTime(); err != nil {
>>>>>>> 402a1fbc
		return nil, err
	}
	if strCdr.AnswerTime, err = rawcdr.GetAnswerTime(); err != nil {
		return nil, err
	}
	strCdr.Duration, _ = rawcdr.GetDuration()
	strCdr.ExtraFields = rawcdr.GetExtraFields()
	strCdr.MediationRunId = DEFAULT_RUNID
	strCdr.Cost = -1
	return strCdr, nil
}

// Rated CDR as extracted from StorDb. Kinda standard of internal CDR, complies to CDR interface also
type StoredCdr struct {
	CgrId          string
	OrderId        int64 // Stor order id used as export order id
	AccId          string
	CdrHost        string
	CdrSource      string
	ReqType        string
	Direction      string
	Tenant         string
	Category       string
	Account        string
	Subject        string
	Destination    string
	SetupTime      time.Time
	AnswerTime     time.Time
	Duration       time.Duration
	ExtraFields    map[string]string
	MediationRunId string
	Cost           float64
}

// Methods maintaining RawCDR interface

func (storedCdr *StoredCdr) GetCgrId() string {
	return storedCdr.CgrId
}

func (storedCdr *StoredCdr) GetAccId() string {
	return storedCdr.AccId
}

func (storedCdr *StoredCdr) GetCdrHost() string {
	return storedCdr.CdrHost
}

func (storedCdr *StoredCdr) GetCdrSource() string {
	return storedCdr.CdrSource
}

func (storedCdr *StoredCdr) GetDirection() string {
	return storedCdr.Direction
}

func (storedCdr *StoredCdr) GetSubject() string {
	return storedCdr.Subject
}

func (storedCdr *StoredCdr) GetAccount() string {
	return storedCdr.Account
}

func (storedCdr *StoredCdr) GetDestination() string {
	return storedCdr.Destination
}

func (storedCdr *StoredCdr) GetTOR() string {
	return storedCdr.Category
}

func (storedCdr *StoredCdr) GetTenant() string {
	return storedCdr.Tenant
}

func (storedCdr *StoredCdr) GetReqType() string {
	return storedCdr.ReqType
}

func (storedCdr *StoredCdr) GetSetupTime() (time.Time, error) {
	return storedCdr.SetupTime, nil
}

func (storedCdr *StoredCdr) GetAnswerTime() (time.Time, error) {
	return storedCdr.AnswerTime, nil
}

func (storedCdr *StoredCdr) GetDuration() (time.Duration, error) {
	return storedCdr.Duration, nil
}

func (storedCdr *StoredCdr) GetExtraFields() map[string]string {
	return storedCdr.ExtraFields
}

// Return cost as string, formated with number of decimals configured
func (storedCdr *StoredCdr) FormatCost(shiftDecimals, roundDecimals int) string {
	cost := storedCdr.Cost
	if shiftDecimals != 0 {
		cost = cost * math.Pow10(shiftDecimals)
	}
	return strconv.FormatFloat(cost, 'f', roundDecimals, 64)
}

// Converts part of the rated Cdr as httpForm used to post remotely to CDRS
func (storedCdr *StoredCdr) AsRawCdrHttpForm() url.Values {
	v := url.Values{}
	v.Set(ACCID, storedCdr.AccId)
	v.Set(CDRHOST, storedCdr.CdrHost)
	v.Set(CDRSOURCE, storedCdr.CdrSource)
	v.Set(REQTYPE, storedCdr.ReqType)
	v.Set(DIRECTION, storedCdr.Direction)
	v.Set(TENANT, storedCdr.Tenant)
	v.Set(Category, storedCdr.Category)
	v.Set(ACCOUNT, storedCdr.Account)
	v.Set(SUBJECT, storedCdr.Subject)
	v.Set(DESTINATION, storedCdr.Destination)
	v.Set(SETUP_TIME, storedCdr.SetupTime.String())
	v.Set(ANSWER_TIME, storedCdr.AnswerTime.String())
	v.Set(DURATION, strconv.FormatFloat(storedCdr.Duration.Seconds(), 'f', -1, 64))
	for fld, val := range storedCdr.ExtraFields {
		v.Set(fld, val)
	}
	return v
}

// Used to export fields as string, primary fields are const labeled
func (storedCdr *StoredCdr) ExportFieldValue(fldName string) string {
	switch fldName {
	case CGRID:
		return storedCdr.CgrId
	case ORDERID:
		return strconv.FormatInt(storedCdr.OrderId, 10)
	case ACCID:
		return storedCdr.AccId
	case CDRHOST:
		return storedCdr.CdrHost
	case CDRSOURCE:
		return storedCdr.CdrSource
	case REQTYPE:
		return storedCdr.ReqType
	case DIRECTION:
		return storedCdr.Direction
	case TENANT:
		return storedCdr.Tenant
	case Category:
		return storedCdr.Category
	case ACCOUNT:
		return storedCdr.Account
	case SUBJECT:
		return storedCdr.Subject
	case DESTINATION:
		return storedCdr.Destination
	case SETUP_TIME:
		return storedCdr.SetupTime.String()
	case ANSWER_TIME:
		return storedCdr.AnswerTime.String()
	case DURATION:
		return strconv.FormatFloat(storedCdr.Duration.Seconds(), 'f', -1, 64)
	case MEDI_RUNID:
		return storedCdr.MediationRunId
	case COST:
		return strconv.FormatFloat(storedCdr.Cost, 'f', -1, 64) // Recommended to use FormatCost
	default:
		return storedCdr.ExtraFields[fldName]
	}
}

// Converts to CgrCdr, so we can fork with less code
func (storedCdr *StoredCdr) AsCgrCdr() CgrCdr {
	cgrCdr := make(CgrCdr)
	for _, fldName := range PrimaryCdrFields {
		cgrCdr[fldName] = storedCdr.ExportFieldValue(fldName)
	}
	return cgrCdr
}

func (storedCdr *StoredCdr) ForkCdr(runId, reqTypeFld, directionFld, tenantFld, torFld, accountFld, subjectFld, destFld,
	setupTimeFld, answerTimeFld, durationFld string, extraFlds []string, fieldsMandatory bool) (*StoredCdr, error) {
	return storedCdr.AsCgrCdr().ForkCdr(runId, reqTypeFld, directionFld, tenantFld, torFld, accountFld, subjectFld, destFld,
		setupTimeFld, answerTimeFld, durationFld, extraFlds, fieldsMandatory)
}<|MERGE_RESOLUTION|>--- conflicted
+++ resolved
@@ -27,7 +27,6 @@
 
 func NewStoredCdrFromRawCDR(rawcdr RawCDR) (*StoredCdr, error) {
 	var err error
-<<<<<<< HEAD
 	strCdr := new(StoredCdr)
 	strCdr.CgrId = rawcdr.GetCgrId()
 	strCdr.AccId = rawcdr.GetAccId()
@@ -36,26 +35,11 @@
 	strCdr.ReqType = rawcdr.GetReqType()
 	strCdr.Direction = rawcdr.GetDirection()
 	strCdr.Tenant = rawcdr.GetTenant()
-	strCdr.TOR = rawcdr.GetTOR()
+	strCdr.Category = rawcdr.GetCategory()
 	strCdr.Account = rawcdr.GetAccount()
 	strCdr.Subject = rawcdr.GetSubject()
 	strCdr.Destination = rawcdr.GetDestination()
 	if strCdr.SetupTime, err = rawcdr.GetSetupTime(); err != nil {
-=======
-	rtCdr := new(StoredCdr)
-	rtCdr.CgrId = rawcdr.GetCgrId()
-	rtCdr.AccId = rawcdr.GetAccId()
-	rtCdr.CdrHost = rawcdr.GetCdrHost()
-	rtCdr.CdrSource = rawcdr.GetCdrSource()
-	rtCdr.ReqType = rawcdr.GetReqType()
-	rtCdr.Direction = rawcdr.GetDirection()
-	rtCdr.Tenant = rawcdr.GetTenant()
-	rtCdr.Category = rawcdr.GetTOR()
-	rtCdr.Account = rawcdr.GetAccount()
-	rtCdr.Subject = rawcdr.GetSubject()
-	rtCdr.Destination = rawcdr.GetDestination()
-	if rtCdr.SetupTime, err = rawcdr.GetSetupTime(); err != nil {
->>>>>>> 402a1fbc
 		return nil, err
 	}
 	if strCdr.AnswerTime, err = rawcdr.GetAnswerTime(); err != nil {
@@ -124,7 +108,7 @@
 	return storedCdr.Destination
 }
 
-func (storedCdr *StoredCdr) GetTOR() string {
+func (storedCdr *StoredCdr) GetCategory() string {
 	return storedCdr.Category
 }
 
