--- conflicted
+++ resolved
@@ -91,20 +91,16 @@
 }
 
 type Action struct {
-	Identifier     string  // Identifier mapped in the code
-	BalanceType    string  // Type of balance the action will operate on
-	Direction      string  // Balance direction
-	Units          float64 // Number of units to add/deduct
-<<<<<<< HEAD
-	ExpirationTime string  // Time when the units will expire
-=======
-	ExpiryTime int64   // Time when the units will expire
->>>>>>> 2f733525
-	DestinationId  string  // Destination profile id
-	RateType       string  // Type of rate <*absolute|*percent>
-	Rate           float64 // Price value
-	MinutesWeight  float64 // Minutes weight
-	Weight         float64 // Action's weight
+	Identifier    string  // Identifier mapped in the code
+	BalanceType   string  // Type of balance the action will operate on
+	Direction     string  // Balance direction
+	Units         float64 // Number of units to add/deduct
+	ExpiryTime    string  // Time when the units will expire
+	DestinationId string  // Destination profile id
+	RateType      string  // Type of rate <*absolute|*percent>
+	Rate          float64 // Price value
+	MinutesWeight float64 // Minutes weight
+	Weight        float64 // Action's weight
 }
 
 type ApiTPActionTimings struct {
@@ -127,7 +123,7 @@
 }
 
 type ApiActionTrigger struct {
-	BalanceType      string  // Type of balance this trigger monitors
+	BalanceType    string  // Type of balance this trigger monitors
 	Direction      string  // Traffic direction
 	ThresholdType  string  // This threshold type
 	ThresholdValue float64 // Threshold
