/*
Real-time Charging System for Telecom & ISP environments
Copyright (C) 2012-2014 ITsysCOM GmbH

This program is free software: you can Storagetribute it and/or modify
it under the terms of the GNU General Public License as published by
the Free Software Foundation, either version 3 of the License, or
(at your option) any later version.

This program is distributed in the hope that it will be useful,
but WITH*out ANY WARRANTY; without even the implied warranty of
MERCHANTABILITY or FITNESS FOR A PARTICULAR PURPOSE.  See the
GNU General Public License for more details.

You should have received a copy of the GNU General Public License
along with this program.  If not, see <http://www.gnu.org/licenses/>
*/

package utils

import (
	"fmt"
	"sort"
	"strings"
	"time"
)

type TPDestination struct {
	TPid          string   // Tariff plan id
	DestinationId string   // Destination id
	Prefixes      []string // Prefixes attached to this destination
}

// This file deals with tp_* data definition

type TPRate struct {
	TPid      string      // Tariff plan id
	RateId    string      // Rate id
	RateSlots []*RateSlot // One or more RateSlots
}

// Needed so we make sure we always use SetDurations() on a newly created value
func NewRateSlot(connectFee, rate float64, rateUnit, rateIncrement, grpInterval string) (*RateSlot, error) {
	rs := &RateSlot{ConnectFee: connectFee, Rate: rate, RateUnit: rateUnit, RateIncrement: rateIncrement,
		GroupIntervalStart: grpInterval}
	if err := rs.SetDurations(); err != nil {
		return nil, err
	}
	return rs, nil
}

type RateSlot struct {
	ConnectFee            float64 // ConnectFee applied once the call is answered
	Rate                  float64 // Rate applied
	RateUnit              string  //  Number of billing units this rate applies to
	RateIncrement         string  // This rate will apply in increments of duration
	GroupIntervalStart    string  // Group position
	rateUnitDur           time.Duration
	rateIncrementDur      time.Duration
	groupIntervalStartDur time.Duration
}

// Used to set the durations we need out of strings
func (self *RateSlot) SetDurations() error {
	var err error
	if self.rateUnitDur, err = ParseDurationWithSecs(self.RateUnit); err != nil {
		return err
	}
	if self.rateIncrementDur, err = ParseDurationWithSecs(self.RateIncrement); err != nil {
		return err
	}
	if self.groupIntervalStartDur, err = ParseDurationWithSecs(self.GroupIntervalStart); err != nil {
		return err
	}
	return nil
}
func (self *RateSlot) RateUnitDuration() time.Duration {
	return self.rateUnitDur
}
func (self *RateSlot) RateIncrementDuration() time.Duration {
	return self.rateIncrementDur
}
func (self *RateSlot) GroupIntervalStartDuration() time.Duration {
	return self.groupIntervalStartDur
}

type TPDestinationRate struct {
	TPid              string             // Tariff plan id
	DestinationRateId string             // DestinationRate profile id
	DestinationRates  []*DestinationRate // Set of destinationid-rateid bindings
}

type DestinationRate struct {
	DestinationId    string // The destination identity
	RateId           string // The rate identity
	Rate             *TPRate
	RoundingMethod   string
	RoundingDecimals int
}

type ApierTPTiming struct {
	TPid      string // Tariff plan id
	TimingId  string // Timing id
	Years     string // semicolon separated list of years this timing is valid on, *any supported
	Months    string // semicolon separated list of months this timing is valid on, *any supported
	MonthDays string // semicolon separated list of month's days this timing is valid on, *any supported
	WeekDays  string // semicolon separated list of week day names this timing is valid on *any supported
	Time      string // String representing the time this timing starts on
}

type TPTiming struct {
	Id        string
	Years     Years
	Months    Months
	MonthDays MonthDays
	WeekDays  WeekDays
	StartTime string
}

type TPRatingPlan struct {
	TPid               string                 // Tariff plan id
	RatingPlanId       string                 // RatingPlan profile id
	RatingPlanBindings []*TPRatingPlanBinding // Set of destinationid-rateid bindings
}

type TPRatingPlanBinding struct {
	DestinationRatesId string    // The DestinationRate identity
	TimingId           string    // The timing identity
	Weight             float64   // Binding priority taken into consideration when more DestinationRates are active on a time slot
	timing             *TPTiming // Not exporting it via JSON
}

func (self *TPRatingPlanBinding) SetTiming(tm *TPTiming) {
	self.timing = tm
}

func (self *TPRatingPlanBinding) Timing() *TPTiming {
	return self.timing
}

// Used to rebuild a TPRatingProfile (empty RatingPlanActivations) out of it's key in nosqldb
func NewTPRatingProfileFromKeyId(tpid, loadId, keyId string) (*TPRatingProfile, error) {
	// *out:cgrates.org:call:*any
	s := strings.Split(keyId, ":")
	// [*out cgrates.org call *any]
	if len(s) != 4 {
		return nil, fmt.Errorf("Cannot parse key %s into RatingProfile", keyId)
	}
	return &TPRatingProfile{TPid: tpid, LoadId: loadId, Tenant: s[1], Category: s[2], Direction: s[0], Subject: s[3]}, nil
}

type TPRatingProfile struct {
	TPid                  string                // Tariff plan id
	LoadId                string                // Gives ability to load specific RatingProfile based on load identifier, hence being able to keep history also in stordb
	Tenant                string                // Tenant's Id
	Category              string                // TypeOfRecord
	Direction             string                // Traffic direction, OUT is the only one supported for now
	Subject               string                // Rating subject, usually the same as account
	RatingPlanActivations []*TPRatingActivation // Activate rate profiles at specific time
}

// Used as key in nosql db (eg: redis)
func (self *TPRatingProfile) KeyId() string {
	return fmt.Sprintf("%s:%s:%s:%s", self.Direction, self.Tenant, self.Category, self.Subject)
}

type TPRatingActivation struct {
	ActivationTime   string // Time when this profile will become active, defined as unix epoch time
	RatingPlanId     string // Id of RatingPlan profile
	FallbackSubjects string // So we follow the api
}

// Helper to return the subject fallback keys we need in dataDb
func FallbackSubjKeys(direction, tenant, tor, fallbackSubjects string) []string {
	var sslice sort.StringSlice
	if len(fallbackSubjects) != 0 {
		for _, fbs := range strings.Split(fallbackSubjects, string(FALLBACK_SEP)) {
			newKey := fmt.Sprintf("%s:%s:%s:%s", direction, tenant, tor, fbs)
			i := sslice.Search(newKey)
			if i < len(sslice) && sslice[i] != newKey {
				// not found so insert it
				sslice = append(sslice, "")
				copy(sslice[i+1:], sslice[i:])
				sslice[i] = newKey
			} else {
				if i == len(sslice) {
					// not found and at the end
					sslice = append(sslice, newKey)
				}
			} // newKey was foundfound
		}
	}
	return sslice
}

type AttrTPRatingProfileIds struct {
	TPid      string // Tariff plan id
	Tenant    string // Tenant's Id
	Category  string // TypeOfRecord
	Direction string // Traffic direction
	Subject   string // Rating subject, usually the same as account
}

type TPActions struct {
	TPid      string      // Tariff plan id
	ActionsId string      // Actions id
	Actions   []*TPAction // Set of actions this Actions profile will perform
}

type TPAction struct {
	Identifier      string  // Identifier mapped in the code
	BalanceType     string  // Type of balance the action will operate on
	Direction       string  // Balance direction
	Units           float64 // Number of units to add/deduct
	ExpiryTime      string  // Time when the units will expire
	DestinationId   string  // Destination profile id
	RatingSubject   string  // Reference a rate subject defined in RatingProfiles
	SharedGroup     string  // Reference to a shared group
	BalanceWeight   float64 // Balance weight
	ExtraParameters string
	Weight          float64 // Action's weight
}

type TPActionPlan struct {
	TPid       string            // Tariff plan id
	Id         string            // ActionPlan id
	ActionPlan []*TPActionTiming // Set of ActionTiming bindings this profile will group
}

type TPActionTiming struct {
	ActionsId string  // Actions id
	TimingId  string  // Timing profile id
	Weight    float64 // Binding's weight
}

type TPActionTriggers struct {
	TPid             string             // Tariff plan id
	ActionTriggersId string             // Profile id
	ActionTriggers   []*TPActionTrigger // Set of triggers grouped in this profile

}

type TPActionTrigger struct {
	BalanceType    string  // Type of balance this trigger monitors
	Direction      string  // Traffic direction
	ThresholdType  string  // This threshold type
	ThresholdValue float64 // Threshold
	Recurrent      bool    // reset executed flag each run
	DestinationId  string  // Id of the destination profile
	ActionsId      string  // Actions which will execute on threshold reached
	Weight         float64 // weight
}

// Used to rebuild a TPAccountActions (empty ActionTimingsId and ActionTriggersId) out of it's key in nosqldb
func NewTPAccountActionsFromKeyId(tpid, loadId, keyId string) (*TPAccountActions, error) {
	// *out:cgrates.org:1001
	s := strings.Split(keyId, ":")
	// [*out cgrates.org 1001]
	if len(s) != 3 {
		return nil, fmt.Errorf("Cannot parse key %s into AccountActions", keyId)
	}
	return &TPAccountActions{TPid: tpid, LoadId: loadId, Tenant: s[1], Account: s[2], Direction: s[0]}, nil
}

type TPAccountActions struct {
	TPid             string // Tariff plan id
	LoadId           string // LoadId, used to group actions on a load
	Tenant           string // Tenant's Id
	Account          string // Account name
	Direction        string // Traffic direction
	ActionPlanId     string // Id of ActionPlan profile to use
	ActionTriggersId string // Id of ActionTriggers profile to use
}

// Returns the id used in some nosql dbs (eg: redis)
func (self *TPAccountActions) KeyId() string {
	return fmt.Sprintf("%s:%s:%s", self.Direction, self.Tenant, self.Account)
}

type AttrGetAccount struct {
	Tenant    string
	Account   string
	Direction string
}

// Data used to do remote cache reloads via api
type ApiReloadCache struct {
	DestinationIds   []string
	RatingPlanIds    []string
	RatingProfileIds []string
	ActionIds        []string
	SharedGroupIds   []string
	RpAliases        []string
	AccAliases       []string
	LCRIds           []string
	DerivedChargers  []string
}

type AttrCacheStats struct { // Add in the future filters here maybe so we avoid counting complete cache
}

type CacheStats struct {
	Destinations    int64
	RatingPlans     int64
	RatingProfiles  int64
	Actions         int64
	SharedGroups    int64
	RatingAliases   int64
	AccountAliases  int64
	DerivedChargers int64
}

type AttrCachedItemAge struct {
	Category string // Item's category, same name as .csv files without extension
	ItemId   string // Item's identity tag
}

type CachedItemAge struct {
	Destination     time.Duration
	RatingPlan      time.Duration
	RatingProfile   time.Duration
	Action          time.Duration
	SharedGroup     time.Duration
	RatingAlias     time.Duration
	AccountAlias    time.Duration
	DerivedChargers time.Duration
}

type AttrExpFileCdrs struct {
	CdrFormat               *string  // Cdr output file format <utils.CdreCdrFormats>
	FieldSeparator          *rune    // Separator used between fields
	ExportId                *string  // Optional exportid
	ExportDir               *string  // If provided it overwrites the configured export directory
	ExportFileName          *string  // If provided the output filename will be set to this
	ExportTemplate          *string  // Exported fields template  <""|fld1,fld2|*xml:instance_name>
	DataUsageMultiplyFactor *float64 // Multiply data usage before export (eg: convert from KBytes to Bytes)
	CostMultiplyFactor      *float64 // Multiply the cost before export, eg: apply VAT
	CostShiftDigits         *int     // If defined it will shift cost digits before applying rouding (eg: convert from Eur->cents), -1 to use general config ones
	RoundDecimals           *int     // Overwrite configured roundDecimals with this dynamically, -1 to use general config ones
	MaskDestinationId       *string  // Overwrite configured MaskDestId
	MaskLength              *int     // Overwrite configured MaskLength, -1 to use general config ones
	CgrIds                  []string // If provided, it will filter based on the cgrids present in list
	MediationRunIds         []string // If provided, it will filter on mediation runid
	TORs                    []string // If provided, filter on TypeOfRecord
	CdrHosts                []string // If provided, it will filter cdrhost
	CdrSources              []string // If provided, it will filter cdrsource
	ReqTypes                []string // If provided, it will fiter reqtype
	Directions              []string // If provided, it will fiter direction
	Tenants                 []string // If provided, it will filter tenant
	Categories              []string // If provided, it will filter çategory
	Accounts                []string // If provided, it will filter account
	Subjects                []string // If provided, it will filter the rating subject
	DestinationPrefixes     []string // If provided, it will filter on destination prefix
	RatedAccounts           []string // If provided, it will filter ratedaccount
	RatedSubjects           []string // If provided, it will filter the ratedsubject
	OrderIdStart            int64    // Export from this order identifier
	OrderIdEnd              int64    // Export smaller than this order identifier
	TimeStart               string   // If provided, it will represent the starting of the CDRs interval (>=)
	TimeEnd                 string   // If provided, it will represent the end of the CDRs interval (<)
	SkipErrors              bool     // Do not export errored CDRs
	SkipRated               bool     // Do not export rated CDRs
	SuppressCgrIds          bool     // Disable CgrIds reporting in reply/ExportedCgrIds and reply/UnexportedCgrIds
}

type ExportedFileCdrs struct {
	ExportedFilePath          string            // Full path to the newly generated export file
	TotalRecords              int               // Number of CDRs to be exported
	TotalCost                 float64           // Sum of all costs in exported CDRs
	FirstOrderId, LastOrderId int64             // The order id of the last exported CDR
	ExportedCgrIds            []string          // List of successfuly exported cgrids in the file
	UnexportedCgrIds          map[string]string // Map of errored CDRs, map key is cgrid, value will be the error string

}

type AttrGetCdrs struct {
	CgrIds              []string // If provided, it will filter based on the cgrids present in list
	MediationRunIds     []string // If provided, it will filter on mediation runid
	TORs                []string // If provided, filter on TypeOfRecord
	CdrHosts            []string // If provided, it will filter cdrhost
	CdrSources          []string // If provided, it will filter cdrsource
	ReqTypes            []string // If provided, it will fiter reqtype
	Directions          []string // If provided, it will fiter direction
	Tenants             []string // If provided, it will filter tenant
	Categories          []string // If provided, it will filter çategory
	Accounts            []string // If provided, it will filter account
	Subjects            []string // If provided, it will filter the rating subject
	DestinationPrefixes []string // If provided, it will filter on destination prefix
	RatedAccounts       []string // If provided, it will filter ratedaccount
	RatedSubjects       []string // If provided, it will filter the ratedsubject
	OrderIdStart        int64    // Export from this order identifier
	OrderIdEnd          int64    // Export smaller than this order identifier
	TimeStart           string   // If provided, it will represent the starting of the CDRs interval (>=)
	TimeEnd             string   // If provided, it will represent the end of the CDRs interval (<)
	SkipErrors          bool     // Do not export errored CDRs
	SkipRated           bool     // Do not export rated CDRs
}

type AttrRemCdrs struct {
	CgrIds []string // List of CgrIds to remove from storeDb
}

type AttrRateCdrs struct {
<<<<<<< HEAD
	TimeStart    string // Cdrs time start
	TimeEnd      string // Cdrs time end
	RerateErrors bool   // Rerate previous CDRs with errors (makes sense for reqtype rated and pseudoprepaid
	RerateRated  bool   // Rerate CDRs which were previously rated (makes sense for reqtype rated and pseudoprepaid)
	SendToStats  bool   // Set to true if the CDRs should be sent to stats server
=======
	CgrIds              []string // If provided, it will filter based on the cgrids present in list
	MediationRunIds     []string // If provided, it will filter on mediation runid
	TORs                []string // If provided, filter on TypeOfRecord
	CdrHosts            []string // If provided, it will filter cdrhost
	CdrSources          []string // If provided, it will filter cdrsource
	ReqTypes            []string // If provided, it will fiter reqtype
	Directions          []string // If provided, it will fiter direction
	Tenants             []string // If provided, it will filter tenant
	Categories          []string // If provided, it will filter çategory
	Accounts            []string // If provided, it will filter account
	Subjects            []string // If provided, it will filter the rating subject
	DestinationPrefixes []string // If provided, it will filter on destination prefix
	RatedAccounts       []string // If provided, it will filter ratedaccount
	RatedSubjects       []string // If provided, it will filter the ratedsubject
	OrderIdStart        int64    // Export from this order identifier
	OrderIdEnd          int64    // Export smaller than this order identifier
	TimeStart           string   // If provided, it will represent the starting of the CDRs interval (>=)
	TimeEnd             string   // If provided, it will represent the end of the CDRs interval (<)
	RerateErrors        bool     // Rerate previous CDRs with errors (makes sense for reqtype rated and pseudoprepaid
	RerateRated         bool     // Rerate CDRs which were previously rated (makes sense for reqtype rated and pseudoprepaid)
>>>>>>> 2bab5f05
}

type AttrLoadTpFromFolder struct {
	FolderPath string // Take files from folder absolute path
	DryRun     bool   // Do not write to database but parse only
	FlushDb    bool   // Flush previous data before loading new one
}

type AttrGetDestination struct {
	Id string
}

type AttrDerivedChargers struct {
	Direction, Tenant, Category, Account, Subject string
}

func NewDTAFromAccountKey(accountKey string) (*DirectionTenantAccount, error) {
	accountSplt := strings.Split(accountKey, CONCATENATED_KEY_SEP)
	if len(accountSplt) != 3 {
		return nil, fmt.Errorf("Unsupported format for DirectionTenantAccount: %s", accountKey)
	}
	return &DirectionTenantAccount{accountSplt[0], accountSplt[1], accountSplt[2]}, nil
}

type DirectionTenantAccount struct {
	Direction, Tenant, Account string
}<|MERGE_RESOLUTION|>--- conflicted
+++ resolved
@@ -400,13 +400,6 @@
 }
 
 type AttrRateCdrs struct {
-<<<<<<< HEAD
-	TimeStart    string // Cdrs time start
-	TimeEnd      string // Cdrs time end
-	RerateErrors bool   // Rerate previous CDRs with errors (makes sense for reqtype rated and pseudoprepaid
-	RerateRated  bool   // Rerate CDRs which were previously rated (makes sense for reqtype rated and pseudoprepaid)
-	SendToStats  bool   // Set to true if the CDRs should be sent to stats server
-=======
 	CgrIds              []string // If provided, it will filter based on the cgrids present in list
 	MediationRunIds     []string // If provided, it will filter on mediation runid
 	TORs                []string // If provided, filter on TypeOfRecord
@@ -427,7 +420,7 @@
 	TimeEnd             string   // If provided, it will represent the end of the CDRs interval (<)
 	RerateErrors        bool     // Rerate previous CDRs with errors (makes sense for reqtype rated and pseudoprepaid
 	RerateRated         bool     // Rerate CDRs which were previously rated (makes sense for reqtype rated and pseudoprepaid)
->>>>>>> 2bab5f05
+	SendToStats         bool     // Set to true if the CDRs should be sent to stats server
 }
 
 type AttrLoadTpFromFolder struct {
