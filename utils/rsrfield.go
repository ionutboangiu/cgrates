/*
Real-time Charging System for Telecom & ISP environments
Copyright (C) 2012-2014 ITsysCOM GmbH

This program is free software: you can redistribute it and/or modify
it under the terms of the GNU General Public License as published by
the Free Software Foundation, either version 3 of the License, or
(at your option) any later version.

This program is distributed in the hope that it will be useful,
but WITHOUT ANY WARRANTY; without even the implied warranty of
MERCHANTABILITY or FITNESS FOR A PARTICULAR PURPOSE.  See the
GNU General Public License for more details.

You should have received a copy of the GNU General Public License
along with this program.  If not, see <http://www.gnu.org/licenses/>
*/

package utils

import (
	"fmt"
	"regexp"
	"strings"
)

func NewRSRField(fldStr string) (*RSRField, error) {
	if len(fldStr) == 0 {
		return nil, nil
	}
	if strings.HasPrefix(fldStr, STATIC_VALUE_PREFIX) { // Special case when RSR is defined as static header/value
		var staticHdr, staticVal string
		if splt := strings.Split(fldStr, "/"); len(splt) == 3 { // Using / as separator since ':' is often use in date/time fields
			if len(splt[2]) != 0 { // Last split has created empty element
				return nil, fmt.Errorf("Invalid static header/value combination: %s", fldStr)
			}
			staticHdr, staticVal = splt[0][1:], splt[1] // Strip the / suffix
		} else if len(splt) == 2 {
			return nil, fmt.Errorf("Invalid RSRField string: %s", fldStr)
		} else {
			staticHdr, staticVal = splt[0][1:], splt[0][1:] // If no split, header will remain as original, value as header without the prefix
		}
		return &RSRField{Id: staticHdr, staticValue: staticVal}, nil
	}
	if !strings.HasPrefix(fldStr, REGEXP_PREFIX) {
		return &RSRField{Id: fldStr}, nil
	}
	spltRgxp := regexp.MustCompile(`:s\/`)
	spltRules := spltRgxp.Split(fldStr, -1)
	if len(spltRules) < 2 {
		return nil, fmt.Errorf("Invalid Split of Search&Replace field rule. %s", fldStr)
	}
	rsrField := &RSRField{Id: spltRules[0][1:]} // Original id in form ~hdr_name
<<<<<<< HEAD
	rulesRgxp := regexp.MustCompile(`(?:(.+[^\\])\/(.+[^\\])*\/){1,}`)
=======
	rulesRgxp := regexp.MustCompile(`(?:(.+[^\\])\/(.*[^\\])*\/){1,}`)
>>>>>>> c44287be
	for _, ruleStr := range spltRules[1:] { // :s/ already removed through split
		allMatches := rulesRgxp.FindStringSubmatch(ruleStr)
		if len(allMatches) != 3 {
			return nil, fmt.Errorf("Not enough members in Search&Replace, ruleStr: %s, matches: %v, ", ruleStr, allMatches)
		}
		if srRegexp, err := regexp.Compile(allMatches[1]); err != nil {
			return nil, fmt.Errorf("Invalid Search&Replace subfield rule: %s", allMatches[1])
		} else {
			rsrField.RSRules = append(rsrField.RSRules, &ReSearchReplace{SearchRegexp: srRegexp, ReplaceTemplate: allMatches[2]})
		}
	}
	return rsrField, nil
}

type RSRField struct {
	Id          string             //  Identifier
	RSRules     []*ReSearchReplace // Rules to use when processing field value
	staticValue string             // If defined, enforces parsing always to this value
}

// Parse the field value from a string
func (rsrf *RSRField) ParseValue(value string) string {
	if len(rsrf.staticValue) != 0 { // Enforce parsing of static values
		return rsrf.staticValue
	}
	if len(value) == 0 {
		return value
	}
	for _, rsRule := range rsrf.RSRules {
		if rsRule != nil {
			value = rsRule.Process(value)
		}
	}
	return value
}

func (rsrf *RSRField) IsStatic() bool {
	return len(rsrf.staticValue) != 0
}

func (rsrf *RSRField) RegexpMatched() bool { // Investigate whether we had a regexp match through the rules
	for _, rsrule := range rsrf.RSRules {
		if rsrule.Matched {
			return true
		}
	}
	return false
}

// Parses list of RSRFields, used for example as multiple filters in derived charging
func ParseRSRFields(fldsStr, sep string) ([]*RSRField, error) {
	//rsrRlsPattern := regexp.MustCompile(`^(~\w+:s/.+/.*/)|(\^.+(/.+/)?)(;(~\w+:s/.+/.*/)|(\^.+(/.+/)?))*$`) //ToDo:Fix here rule able to confirm the content
	if len(fldsStr) == 0 {
		return nil, nil
	}
	rulesSplt := strings.Split(fldsStr, sep)
	rsrFields := make([]*RSRField, len(rulesSplt))
	for idx, ruleStr := range rulesSplt {
		if rsrField, err := NewRSRField(ruleStr); err != nil {
			return nil, err
		} else {
			rsrFields[idx] = rsrField
		}
	}
	return rsrFields, nil
}<|MERGE_RESOLUTION|>--- conflicted
+++ resolved
@@ -51,11 +51,7 @@
 		return nil, fmt.Errorf("Invalid Split of Search&Replace field rule. %s", fldStr)
 	}
 	rsrField := &RSRField{Id: spltRules[0][1:]} // Original id in form ~hdr_name
-<<<<<<< HEAD
-	rulesRgxp := regexp.MustCompile(`(?:(.+[^\\])\/(.+[^\\])*\/){1,}`)
-=======
 	rulesRgxp := regexp.MustCompile(`(?:(.+[^\\])\/(.*[^\\])*\/){1,}`)
->>>>>>> c44287be
 	for _, ruleStr := range spltRules[1:] { // :s/ already removed through split
 		allMatches := rulesRgxp.FindStringSubmatch(ruleStr)
 		if len(allMatches) != 3 {
