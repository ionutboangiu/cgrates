--- conflicted
+++ resolved
@@ -99,12 +99,8 @@
 	self.cd.TimeEnd = self.cd.TimeStart.Add(dur)
 	self.cd.DurationIndex += dur
 	cc := &engine.CallCost{}
-<<<<<<< HEAD
 	if err := self.rater.Call("Responder.MaxDebit", self.cd, cc); err != nil {
-=======
-	if err := self.rater.MaxDebit(self.cd, cc); err != nil {
 		self.lastUsage = 0
->>>>>>> 3097315a
 		return 0, err
 	}
 	// cd corrections
@@ -232,7 +228,7 @@
 		cd := firstCC.CreateCallDescriptor()
 		cd.Increments = roundIncrements
 		var response float64
-		if err := self.rater.RefundRounding(cd, &response); err != nil {
+		if err := self.rater.Call("Responder.RefundRounding", cd, &response); err != nil {
 			return err
 		}
 	}
