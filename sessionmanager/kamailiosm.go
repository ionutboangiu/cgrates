--- conflicted
+++ resolved
@@ -210,13 +210,8 @@
 		return nil
 	}
 	var reply string
-<<<<<<< HEAD
 	if err := self.cdrsrv.Call("CdrServer.ProcessCdr", cdr, &reply); err != nil {
-		utils.Logger.Err(fmt.Sprintf("<SM-Kamailio> Failed processing CDR, cgrid: %s, accid: %s, error: <%s>", cdr.CgrId, cdr.AccId, err.Error()))
-=======
-	if err := self.cdrsrv.ProcessCdr(cdr, &reply); err != nil {
 		utils.Logger.Err(fmt.Sprintf("<SM-Kamailio> Failed processing CDR, cgrid: %s, accid: %s, error: <%s>", cdr.CGRID, cdr.OriginID, err.Error()))
->>>>>>> 2e530572
 	}
 	return nil
 }
