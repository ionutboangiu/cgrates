/*
Real-time Charging System for Telecom & ISP environments
Copyright (C) ITsysCOM GmbH

This program is free software: you can redistribute it and/or modify
it under the terms of the GNU General Public License as published by
the Free Software Foundation, either version 3 of the License, or
(at your option) any later version.

This program is distributed in the hope that it will be useful,
but WITHOUT ANY WARRANTY; without even the implied warranty of
MERCHANTABILITY or FITNESS FOR A PARTICULAR PURPOSE.  See the
GNU General Public License for more details.

You should have received a copy of the GNU General Public License
along with this program.  If not, see <http://www.gnu.org/licenses/>
*/

package sessionmanager

import (
	"encoding/json"
	"fmt"
	"time"

	"github.com/cgrates/cgrates/engine"
	"github.com/cgrates/cgrates/utils"
)

// Session type holding the call information fields, a session delegate for specific
// actions and a channel to signal end of the debit loop.
type Session struct {
	eventStart     engine.Event  // Store the original event who started this session so we can use it's info later (eg: disconnect, cgrid)
	stopDebit      chan struct{} // Channel to communicate with debit loops when closing the session
	sessionManager SessionManager
	connId         string // Reference towards connection id on the session manager side.
	warnMinDur     time.Duration
	sessionRuns    []*engine.SessionRun
}

func (s *Session) GetSessionRun(runid string) *engine.SessionRun {
	for _, sr := range s.sessionRuns {
		if sr.DerivedCharger.RunID == runid {
			return sr
		}
	}
	return nil
}

func (s *Session) SessionRuns() []*engine.SessionRun {
	return s.sessionRuns
}

// Creates a new session and in case of prepaid starts the debit loop for each of the session runs individually
func NewSession(ev engine.Event, connId string, sm SessionManager) *Session {
	s := &Session{eventStart: ev,
		stopDebit:      make(chan struct{}),
		sessionManager: sm,
		connId:         connId,
	}
	if err := sm.Rater().Call("Responder.GetSessionRuns", ev.AsStoredCdr(s.sessionManager.Timezone()), &s.sessionRuns); err != nil || len(s.sessionRuns) == 0 {
		return nil
	}
	for runIdx := range s.sessionRuns {
		go s.debitLoop(runIdx) // Send index of the just appended sessionRun
	}
	return s
}

// the debit loop method (to be stoped by sending somenthing on stopDebit channel)
func (s *Session) debitLoop(runIdx int) {
	nextCd := s.sessionRuns[runIdx].CallDescriptor
	nextCd.CgrID = s.eventStart.GetCgrId(s.sessionManager.Timezone())
	index := 0.0
	debitPeriod := s.sessionManager.DebitInterval()
	for {
		select {
		case <-s.stopDebit:
			return
		default:
		}
		if index > 0 { // first time use the session start time
			nextCd.TimeStart = nextCd.TimeEnd
		}
		nextCd.TimeEnd = nextCd.TimeStart.Add(debitPeriod)
		nextCd.LoopIndex = index
		nextCd.DurationIndex += debitPeriod // first presumed duration
		cc := new(engine.CallCost)
		if err := s.sessionManager.Rater().Call("Responder.MaxDebit", nextCd, cc); err != nil {
			utils.Logger.Err(fmt.Sprintf("Could not complete debit opperation: %v", err))
			if err.Error() == utils.ErrUnauthorizedDestination.Error() {
				s.sessionManager.DisconnectSession(s.eventStart, s.connId, UNAUTHORIZED_DESTINATION)
				return
			}
			s.sessionManager.DisconnectSession(s.eventStart, s.connId, SYSTEM_ERROR)
			return
		}
		if cc.GetDuration() == 0 {
			s.sessionManager.DisconnectSession(s.eventStart, s.connId, INSUFFICIENT_FUNDS)
			return
		}
		if s.warnMinDur != time.Duration(0) && cc.GetDuration() <= s.warnMinDur {
			s.sessionManager.WarnSessionMinDuration(s.eventStart.GetUUID(), s.connId)
		}
		s.sessionRuns[runIdx].CallCosts = append(s.sessionRuns[runIdx].CallCosts, cc)
		nextCd.TimeEnd = cc.GetEndTime() // set debited timeEnd
		// update call duration with real debited duration
		nextCd.DurationIndex -= debitPeriod
		nextCd.DurationIndex += cc.GetDuration()
		nextCd.MaxCostSoFar += cc.Cost
		time.Sleep(cc.GetDuration())
		index++
	}
}

// Stops the debit loop
func (s *Session) Close(ev engine.Event) error {
	close(s.stopDebit) // Close the channel so all the sessionRuns listening will be notified
	if _, err := ev.GetEndTime(utils.META_DEFAULT, s.sessionManager.Timezone()); err != nil {
		utils.Logger.Err("Error parsing event stop time.")
		for idx := range s.sessionRuns {
			s.sessionRuns[idx].CallDescriptor.TimeEnd = s.sessionRuns[idx].CallDescriptor.TimeStart.Add(s.sessionRuns[idx].CallDescriptor.DurationIndex)
		}
	}

	// Costs refunds
	for _, sr := range s.SessionRuns() {
		if len(sr.CallCosts) == 0 {
			continue // why would we have 0 callcosts
		}
		//utils.Logger.Debug(fmt.Sprintf("ALL CALLCOSTS: %s", utils.ToJSON(sr.CallCosts)))
		lastCC := sr.CallCosts[len(sr.CallCosts)-1]
		lastCC.Timespans.Decompress()
		// put credit back
		startTime, err := ev.GetAnswerTime(sr.DerivedCharger.AnswerTimeField, s.sessionManager.Timezone())
		if err != nil {
			utils.Logger.Crit("Error parsing prepaid call start time from event")
			return err
		}
		duration, err := ev.GetDuration(sr.DerivedCharger.UsageField)
		if err != nil {
			utils.Logger.Crit(fmt.Sprintf("Error parsing call duration from event: %s", err.Error()))
			return err
		}
		hangupTime := startTime.Add(duration)
		//utils.Logger.Debug(fmt.Sprintf("BEFORE REFUND: %s", utils.ToJSON(lastCC)))
		err = s.Refund(lastCC, hangupTime)
		//utils.Logger.Debug(fmt.Sprintf("AFTER REFUND: %s", utils.ToJSON(lastCC)))
		if err != nil {
			return err
		}
	}
	go s.SaveOperations()
	return nil
}

func (s *Session) Refund(lastCC *engine.CallCost, hangupTime time.Time) error {
	end := lastCC.Timespans[len(lastCC.Timespans)-1].TimeEnd
	refundDuration := end.Sub(hangupTime)
	//utils.Logger.Debug(fmt.Sprintf("HANGUPTIME: %s REFUNDDURATION: %s", hangupTime.String(), refundDuration.String()))
	var refundIncrements engine.Increments
	for i := len(lastCC.Timespans) - 1; i >= 0; i-- {
		ts := lastCC.Timespans[i]
		tsDuration := ts.GetDuration()
		if refundDuration <= tsDuration {

			lastRefundedIncrementIndex := -1
			for j := len(ts.Increments) - 1; j >= 0; j-- {
				increment := ts.Increments[j]
				if increment.Duration <= refundDuration {
					refundIncrements = append(refundIncrements, increment)
					refundDuration -= increment.Duration
					lastRefundedIncrementIndex = j
				} else {
					break //increment duration is larger, cannot refund increment
				}
			}
			if lastRefundedIncrementIndex == 0 {
				lastCC.Timespans[i] = nil
				lastCC.Timespans = lastCC.Timespans[:i]
			} else {
				ts.SplitByIncrement(lastRefundedIncrementIndex)
				ts.Cost = ts.CalculateCost()
			}
			break // do not go to other timespans
		} else {
			refundIncrements = append(refundIncrements, ts.Increments...)
			// remove the timespan entirely
			lastCC.Timespans[i] = nil
			lastCC.Timespans = lastCC.Timespans[:i]
			// continue to the next timespan with what is left to refund
			refundDuration -= tsDuration
		}
	}
	// show only what was actualy refunded (stopped in timespan)
	// utils.Logger.Info(fmt.Sprintf("Refund duration: %v", initialRefundDuration-refundDuration))
	if len(refundIncrements) > 0 {
		cd := &engine.CallDescriptor{
			CgrID:       s.eventStart.GetCgrId(s.sessionManager.Timezone()),
			Direction:   lastCC.Direction,
			Tenant:      lastCC.Tenant,
			Category:    lastCC.Category,
			Subject:     lastCC.Subject,
			Account:     lastCC.Account,
			Destination: lastCC.Destination,
			TOR:         lastCC.TOR,
			Increments:  refundIncrements,
		}
		cd.Increments.Compress()
		utils.Logger.Info(fmt.Sprintf("Refunding duration %v with cd: %+v", refundDuration, cd))
		var response float64
		err := s.sessionManager.Rater().Call("Responder.RefundIncrements", cd, &response)
		if err != nil {
			return err
		}
	}
	//utils.Logger.Debug(fmt.Sprintf("REFUND INCR: %s", utils.ToJSON(refundIncrements)))
	lastCC.Cost -= refundIncrements.GetTotalCost()
	lastCC.UpdateRatedUsage()
	lastCC.Timespans.Compress()
	return nil
}

// Nice print for session
func (s *Session) String() string {
	sDump, _ := json.Marshal(s)
	return string(sDump)
}

// Saves call_costs for each session run
func (s *Session) SaveOperations() {
	for _, sr := range s.sessionRuns {
		if len(sr.CallCosts) == 0 {
			break // There are no costs to save, ignore the operation
		}
		firstCC := sr.CallCosts[0]
		for _, cc := range sr.CallCosts[1:] {
			firstCC.Merge(cc)
		}
		firstCC.Timespans.Compress()

		firstCC.Round()
		roundIncrements := firstCC.GetRoundIncrements()
		if len(roundIncrements) != 0 {
			cd := firstCC.CreateCallDescriptor()
			cd.Increments = roundIncrements
			var response float64
			if err := s.sessionManager.Rater().Call("Responder.RefundRounding", cd, &response); err != nil {
				utils.Logger.Err(fmt.Sprintf("<SM> ERROR failed to refund rounding: %v", err))
			}
		}
		var reply string
<<<<<<< HEAD
		err := s.sessionManager.CdrSrv().Call("CdrServer.LogCallCost", &engine.CallCostLog{
			CgrId:          s.eventStart.GetCgrId(s.sessionManager.Timezone()),
			Source:         utils.SESSION_MANAGER_SOURCE,
			RunId:          sr.DerivedCharger.RunID,
			CallCost:       firstCC,
			CheckDuplicate: true,
		}, &reply)
=======
		smCost := &engine.SMCost{
			CGRID:       s.eventStart.GetCgrId(s.sessionManager.Timezone()),
			CostSource:  utils.SESSION_MANAGER_SOURCE,
			RunID:       sr.DerivedCharger.RunID,
			OriginHost:  s.eventStart.GetOriginatorIP(utils.META_DEFAULT),
			OriginID:    s.eventStart.GetUUID(),
			CostDetails: firstCC,
		}
		err := s.sessionManager.CdrSrv().StoreSMCost(engine.AttrCDRSStoreSMCost{Cost: smCost, CheckDuplicate: true}, &reply)
>>>>>>> 0c3a0739
		// this is a protection against the case when the close event is missed for some reason
		// when the cdr arrives to cdrserver because our callcost is not there it will be rated
		// as postpaid. When the close event finally arives we have to refund everything
		if err != nil {
			if err == utils.ErrExists {
				s.Refund(firstCC, firstCC.Timespans[0].TimeStart)
			} else {
				utils.Logger.Err(fmt.Sprintf("<SM> ERROR failed to log call cost: %v", err))
			}
		}
	}
}

func (s *Session) AsActiveSessions() []*ActiveSession {
	var aSessions []*ActiveSession
	sTime, _ := s.eventStart.GetSetupTime(utils.META_DEFAULT, s.sessionManager.Timezone())
	aTime, _ := s.eventStart.GetAnswerTime(utils.META_DEFAULT, s.sessionManager.Timezone())
	usage, _ := s.eventStart.GetDuration(utils.META_DEFAULT)
	pdd, _ := s.eventStart.GetPdd(utils.META_DEFAULT)
	for _, sessionRun := range s.sessionRuns {
		aSession := &ActiveSession{
			CgrId:       s.eventStart.GetCgrId(s.sessionManager.Timezone()),
			TOR:         utils.VOICE,
			AccId:       s.eventStart.GetUUID(),
			CdrHost:     s.eventStart.GetOriginatorIP(utils.META_DEFAULT),
			CdrSource:   "FS_" + s.eventStart.GetName(),
			ReqType:     s.eventStart.GetReqType(utils.META_DEFAULT),
			Direction:   s.eventStart.GetDirection(utils.META_DEFAULT),
			Tenant:      s.eventStart.GetTenant(utils.META_DEFAULT),
			Category:    s.eventStart.GetCategory(utils.META_DEFAULT),
			Account:     s.eventStart.GetAccount(utils.META_DEFAULT),
			Subject:     s.eventStart.GetSubject(utils.META_DEFAULT),
			Destination: s.eventStart.GetDestination(utils.META_DEFAULT),
			SetupTime:   sTime,
			AnswerTime:  aTime,
			Usage:       usage,
			Pdd:         pdd,
			ExtraFields: s.eventStart.GetExtraFields(),
			Supplier:    s.eventStart.GetSupplier(utils.META_DEFAULT),
			SMId:        "UNKNOWN",
		}
		if sessionRun.DerivedCharger != nil {
			aSession.RunId = sessionRun.DerivedCharger.RunID
		}
		if sessionRun.CallDescriptor != nil {
			aSession.LoopIndex = sessionRun.CallDescriptor.LoopIndex
			aSession.DurationIndex = sessionRun.CallDescriptor.DurationIndex
			aSession.MaxRate = sessionRun.CallDescriptor.MaxRate
			aSession.MaxRateUnit = sessionRun.CallDescriptor.MaxRateUnit
			aSession.MaxCostSoFar = sessionRun.CallDescriptor.MaxCostSoFar
		}
		aSessions = append(aSessions, aSession)
	}
	return aSessions
}

// Will be used when displaying active sessions via RPC
type ActiveSession struct {
	CgrId         string
	TOR           string            // type of record, meta-field, should map to one of the TORs hardcoded inside the server <*voice|*data|*sms|*generic>
	AccId         string            // represents the unique accounting id given by the telecom switch generating the CDR
	CdrHost       string            // represents the IP address of the host generating the CDR (automatically populated by the server)
	CdrSource     string            // formally identifies the source of the CDR (free form field)
	ReqType       string            // matching the supported request types by the **CGRateS**, accepted values are hardcoded in the server <prepaid|postpaid|pseudoprepaid|rated>.
	Direction     string            // matching the supported direction identifiers of the CGRateS <*out>
	Tenant        string            // tenant whom this record belongs
	Category      string            // free-form filter for this record, matching the category defined in rating profiles.
	Account       string            // account id (accounting subsystem) the record should be attached to
	Subject       string            // rating subject (rating subsystem) this record should be attached to
	Destination   string            // destination to be charged
	SetupTime     time.Time         // set-up time of the event. Supported formats: datetime RFC3339 compatible, SQL datetime (eg: MySQL), unix timestamp.
	Pdd           time.Duration     // PDD value
	AnswerTime    time.Time         // answer time of the event. Supported formats: datetime RFC3339 compatible, SQL datetime (eg: MySQL), unix timestamp.
	Usage         time.Duration     // event usage information (eg: in case of tor=*voice this will represent the total duration of a call)
	Supplier      string            // Supplier information when available
	ExtraFields   map[string]string // Extra fields to be stored in CDR
	SMId          string
	SMConnId      string
	RunId         string
	LoopIndex     float64       // indicates the position of this segment in a cost request loop
	DurationIndex time.Duration // the call duration so far (till TimeEnd)
	MaxRate       float64
	MaxRateUnit   time.Duration
	MaxCostSoFar  float64
}<|MERGE_RESOLUTION|>--- conflicted
+++ resolved
@@ -249,16 +249,6 @@
 				utils.Logger.Err(fmt.Sprintf("<SM> ERROR failed to refund rounding: %v", err))
 			}
 		}
-		var reply string
-<<<<<<< HEAD
-		err := s.sessionManager.CdrSrv().Call("CdrServer.LogCallCost", &engine.CallCostLog{
-			CgrId:          s.eventStart.GetCgrId(s.sessionManager.Timezone()),
-			Source:         utils.SESSION_MANAGER_SOURCE,
-			RunId:          sr.DerivedCharger.RunID,
-			CallCost:       firstCC,
-			CheckDuplicate: true,
-		}, &reply)
-=======
 		smCost := &engine.SMCost{
 			CGRID:       s.eventStart.GetCgrId(s.sessionManager.Timezone()),
 			CostSource:  utils.SESSION_MANAGER_SOURCE,
@@ -267,12 +257,11 @@
 			OriginID:    s.eventStart.GetUUID(),
 			CostDetails: firstCC,
 		}
-		err := s.sessionManager.CdrSrv().StoreSMCost(engine.AttrCDRSStoreSMCost{Cost: smCost, CheckDuplicate: true}, &reply)
->>>>>>> 0c3a0739
-		// this is a protection against the case when the close event is missed for some reason
-		// when the cdr arrives to cdrserver because our callcost is not there it will be rated
-		// as postpaid. When the close event finally arives we have to refund everything
-		if err != nil {
+		var reply string
+		if err := s.sessionManager.CdrSrv().Call("CdrServer.StoreSMCost", engine.AttrCDRSStoreSMCost{Cost: smCost, CheckDuplicate: true}, &reply); err != nil {
+			// this is a protection against the case when the close event is missed for some reason
+			// when the cdr arrives to cdrserver because our callcost is not there it will be rated
+			// as postpaid. When the close event finally arives we have to refund everything
 			if err == utils.ErrExists {
 				s.Refund(firstCC, firstCC.Timespans[0].TimeStart)
 			} else {
