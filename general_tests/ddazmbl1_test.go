--- conflicted
+++ resolved
@@ -65,17 +65,12 @@
 	thresholds := ``
 	filters := ``
 	lcrprofiles := ``
-<<<<<<< HEAD
-	csvr := engine.NewTpReader(dataDB.DataDB(), engine.NewStringCSVStorage(',', destinations, timings, rates, destinationRates, ratingPlans, ratingProfiles,
-		sharedGroups, lcrs, actions, actionPlans, actionTriggers, accountActions, derivedCharges, cdrStats, users, aliases, resLimits, stats, thresholds, filters, lcrprofiles), "", "")
-=======
 	csvr := engine.NewTpReader(dataDB.DataDB(),
 		engine.NewStringCSVStorage(',', destinations, timings, rates,
 			destinationRates, ratingPlans, ratingProfiles,
 			sharedGroups, lcrs, actions, actionPlans, actionTriggers, accountActions,
 			derivedCharges, cdrStats, users, aliases, resLimits, stats,
 			thresholds, filters, lcrprofiles), "", "")
->>>>>>> 219d6ab6
 	if err := csvr.LoadDestinations(); err != nil {
 		t.Fatal(err)
 	}
@@ -122,7 +117,7 @@
 		t.Error("No account saved")
 	}
 	cache.Flush()
-<<<<<<< HEAD
+
 	dataDB.LoadDataDBCache(nil, nil, nil, nil, nil, nil, nil, nil, nil, nil, nil, nil, nil, nil, nil, nil, nil, nil, nil, nil, nil)
 
 	if cachedDests := cache.CountEntries(utils.DESTINATION_PREFIX); cachedDests != 0 {
@@ -137,23 +132,6 @@
 	if cachedActions := cache.CountEntries(utils.ACTION_PREFIX); cachedActions != 0 {
 		t.Error("Wrong number of cached actions found", cachedActions)
 	}
-=======
-	/*
-		dataDB.LoadDataDBCache(nil, nil, nil, nil, nil, nil, nil, nil, nil, nil, nil, nil, nil, nil, nil, nil, nil, nil, nil, nil)
-		if cachedDests := cache.CountEntries(utils.DESTINATION_PREFIX); cachedDests != 0 {
-			t.Error("Wrong number of cached destinations found", cachedDests)
-		}
-		if cachedRPlans := cache.CountEntries(utils.RATING_PLAN_PREFIX); cachedRPlans != 2 {
-			t.Error("Wrong number of cached rating plans found", cachedRPlans)
-		}
-		if cachedRProfiles := cache.CountEntries(utils.RATING_PROFILE_PREFIX); cachedRProfiles != 0 {
-			t.Error("Wrong number of cached rating profiles found", cachedRProfiles)
-		}
-		if cachedActions := cache.CountEntries(utils.ACTION_PREFIX); cachedActions != 0 {
-			t.Error("Wrong number of cached actions found", cachedActions)
-		}
-	*/
->>>>>>> 219d6ab6
 }
 
 func TestDZ1ExecuteActions(t *testing.T) {
