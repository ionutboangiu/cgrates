--- conflicted
+++ resolved
@@ -54,11 +54,7 @@
 *out,cgrates.org,data,*any,2012-01-01T00:00:00Z,RP_DATA1,,
 *out,cgrates.org,sms,*any,2012-01-01T00:00:00Z,RP_SMS1,,`
 	csvr := engine.NewTpReader(ratingDb, acntDb, engine.NewStringCSVStorage(',', dests, timings, rates, destinationRates, ratingPlans, ratingProfiles,
-<<<<<<< HEAD
-		"", "", "", "", "", "", "", "", "", ""), "")
-=======
-		"", "", "", "", "", "", "", "", ""), "", "")
->>>>>>> 6b218912
+		"", "", "", "", "", "", "", "", "", ""), "", "")
 
 	if err := csvr.LoadTimings(); err != nil {
 		t.Fatal(err)
