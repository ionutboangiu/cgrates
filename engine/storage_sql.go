--- conflicted
+++ resolved
@@ -560,7 +560,7 @@
 				expTime = act.ExpirationDate.Unix()
 			}
 			qry += fmt.Sprintf("('%s','%s','%s','%s','%s',%f,%d,'%s','%s',%f,%f,%f)",
-				tpid, actId, act.ActionType, act.BalanceId, act.Direction, act.Units, expTime, 
+				tpid, actId, act.ActionType, act.BalanceId, act.Direction, act.Units, expTime,
 				act.DestinationTag, act.RateType, act.RateValue, act.MinutesWeight, act.Weight)
 			i++
 		}
@@ -1116,38 +1116,21 @@
 		var a *Action
 		if balance_type != MINUTES {
 			a = &Action{
-<<<<<<< HEAD
 				ActionType:       action,
-				BalanceId:        balance_tag,
+				BalanceId:        balance_type,
 				Direction:        direction,
 				Units:            units,
 				ExpirationString: expirationDate,
-=======
-				ActionType:     action,
-				BalanceId:      balance_type,
-				Direction:      direction,
-				Units:          units,
-				ExpirationDate: expDate,
->>>>>>> 2f733525
 			}
 		} else {
 			var price float64
 			a = &Action{
-<<<<<<< HEAD
 				Id:               utils.GenUUID(),
 				ActionType:       action,
-				BalanceId:        balance_tag,
+				BalanceId:        balance_type,
 				Direction:        direction,
 				Weight:           weight,
 				ExpirationString: expirationDate,
-=======
-				Id:             utils.GenUUID(),
-				ActionType:     action,
-				BalanceId:      balance_type,
-				Direction:      direction,
-				Weight:         weight,
-				ExpirationDate: expDate,
->>>>>>> 2f733525
 				MinuteBucket: &MinuteBucket{
 					Seconds:          units,
 					Weight:           minutes_weight,
