--- conflicted
+++ resolved
@@ -107,11 +107,7 @@
 		utils.TBLTPSharedGroups, utils.TBLTPCdrStats, utils.TBLTPLcrs, utils.TBLTPActions,
 		utils.TBLTPActionTriggers, utils.TBLTPAccountActions, utils.TBLTPDerivedChargers, utils.TBLTPUsers,
 		utils.TBLTPAliases, utils.TBLTPResources, utils.TBLTPStats, utils.TBLTPThresholds,
-<<<<<<< HEAD
-		utils.TBLTPFilters, utils.TBLSMCosts, utils.TBLCDRs, utils.TBLTPActionPlans,
-=======
 		utils.TBLTPFilters, utils.SMCostsTBL, utils.CDRsTBL, utils.TBLTPActionPlans,
->>>>>>> 219d6ab6
 		utils.TBLVersions, utils.TBLTPLcr,
 	}
 	for _, tbl := range tbls {
@@ -695,11 +691,7 @@
 	return nil
 }
 
-<<<<<<< HEAD
 func (self *SQLStorage) SetTPLCRProfiles(sts []*utils.TPLCR) error {
-=======
-func (self *SQLStorage) SetTPLCRProfiles(sts []*utils.TPLCRProfile) error {
->>>>>>> 219d6ab6
 	if len(sts) == 0 {
 		return nil
 	}
@@ -1564,11 +1556,7 @@
 	return aths, nil
 }
 
-<<<<<<< HEAD
 func (self *SQLStorage) GetTPLCRProfiles(tpid, id string) ([]*utils.TPLCR, error) {
-=======
-func (self *SQLStorage) GetTPLCRProfiles(tpid, id string) ([]*utils.TPLCRProfile, error) {
->>>>>>> 219d6ab6
 	var rls TpLCRs
 	q := self.db.Where("tpid = ?", tpid)
 	if len(id) != 0 {
