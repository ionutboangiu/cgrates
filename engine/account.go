/*
Rating system designed to be used in VoIP Carriers World
Copyright (C) 2012-2015 ITsysCOM

This program is free software: you can redistribute it and/or modify
it under the terms of the GNU General Public License as published by
the Free Software Foundation, either version 3 of the License, or
(at your option) any later version.

This program is distributed in the hope that it will be useful,
but WITHOUT ANY WARRANTY; without even the implied warranty of
MERCHANTABILITY or FITNESS FOR A PARTICULAR PURPOSE.  See the
GNU General Public License for more details.

You should have received a copy of the GNU General Public License
along with this program.  If not, see <http://www.gnu.org/licenses/>
*/

package engine

import (
	"encoding/json"
	"errors"
	"fmt"
	"time"

	"github.com/cgrates/cgrates/cache2go"
	"github.com/cgrates/cgrates/utils"

	"strings"
)

/*
Structure containing information about user's credit (minutes, cents, sms...).'
This can represent a user or a shared group.
*/
type Account struct {
	Id             string
	BalanceMap     map[string]BalanceChain
	UnitCounters   UnitCounters
	ActionTriggers ActionTriggers
	AllowNegative  bool
	Disabled       bool
}

// User's available minutes for the specified destination
func (ub *Account) getCreditForPrefix(cd *CallDescriptor) (duration time.Duration, credit float64, balances BalanceChain) {
	creditBalances := ub.getBalancesForPrefix(cd.Destination, cd.Category, cd.Direction, utils.MONETARY, "")

	unitBalances := ub.getBalancesForPrefix(cd.Destination, cd.Category, cd.Direction, cd.TOR, "")
	// gather all balances from shared groups
	var extendedCreditBalances BalanceChain
	for _, cb := range creditBalances {
		if len(cb.SharedGroups) > 0 {
			for sg := range cb.SharedGroups {
				if sharedGroup, _ := ratingStorage.GetSharedGroup(sg, false); sharedGroup != nil {
					sgb := sharedGroup.GetBalances(cd.Destination, cd.Category, cd.Direction, utils.MONETARY, ub)
					sgb = sharedGroup.SortBalancesByStrategy(cb, sgb)
					extendedCreditBalances = append(extendedCreditBalances, sgb...)
				}
			}
		} else {
			extendedCreditBalances = append(extendedCreditBalances, cb)
		}
	}
	var extendedMinuteBalances BalanceChain
	for _, mb := range unitBalances {
		if len(mb.SharedGroups) > 0 {
			for sg := range mb.SharedGroups {
				if sharedGroup, _ := ratingStorage.GetSharedGroup(sg, false); sharedGroup != nil {
					sgb := sharedGroup.GetBalances(cd.Destination, cd.Category, cd.Direction, cd.TOR, ub)
					sgb = sharedGroup.SortBalancesByStrategy(mb, sgb)
					extendedMinuteBalances = append(extendedMinuteBalances, sgb...)
				}
			}
		} else {
			extendedMinuteBalances = append(extendedMinuteBalances, mb)
		}
	}
	credit = extendedCreditBalances.GetTotalValue()
	balances = extendedMinuteBalances
	for _, b := range balances {
		d, c := b.GetMinutesForCredit(cd, credit)
		credit = c
		duration += d
	}
	return
}

// Debits some amount of user's specified balance adding the balance if it does not exists.
// Returns the remaining credit in user's balance.
func (ub *Account) debitBalanceAction(a *Action, reset bool) error {
	if a == nil {
		return errors.New("nil action")
	}
	bClone := a.Balance.Clone()
	if bClone == nil {
		return errors.New("nil balance")
	}
	if ub.BalanceMap == nil {
		ub.BalanceMap = make(map[string]BalanceChain, 1)
	}
	found := false
	id := a.BalanceType
	for _, b := range ub.BalanceMap[id] {
		if b.IsExpired() {
			continue // just to be safe (cleaned expired balances above)
		}
		b.account = ub
		if b.MatchFilter(a.Balance, false) {
			if reset {
				b.SetValue(0)
			}
			b.SubstractValue(bClone.GetValue())
			found = true
		}
	}
	// if it is not found then we add it to the list
	if !found {
		// check if the Id is *default (user trying to create the default balance)
		// use only it's value value
		if bClone.Id == utils.META_DEFAULT {
			bClone = &Balance{
				Id:    utils.META_DEFAULT,
				Value: -bClone.GetValue(),
			}
		} else {
			if bClone.GetValue() != 0 {
				bClone.SetValue(-bClone.GetValue())
			}
		}
		bClone.dirty = true // Mark the balance as dirty since we have modified and it should be checked by action triggers
		if bClone.Uuid == "" {
			bClone.Uuid = utils.GenUUID()
		}
		// load ValueFactor if defined in extra parametrs
		if a.ExtraParameters != "" {
			vf := ValueFactor{}
			err := json.Unmarshal([]byte(a.ExtraParameters), &vf)
			if err == nil {
				bClone.Factor = vf
			} else {
				utils.Logger.Warning(fmt.Sprintf("Could load value factor from actions: extra parametrs: %s", a.ExtraParameters))
			}
		}
		ub.BalanceMap[id] = append(ub.BalanceMap[id], bClone)
	}
	for sgId := range a.Balance.SharedGroups {
		// add shared group member
		sg, err := ratingStorage.GetSharedGroup(sgId, false)
		if err != nil || sg == nil {
			//than problem
			utils.Logger.Warning(fmt.Sprintf("Could not get shared group: %v", sgId))
		} else {
			if !utils.IsSliceMember(sg.MemberIds, ub.Id) {
				// add member and save
				sg.MemberIds = append(sg.MemberIds, ub.Id)
				ratingStorage.SetSharedGroup(sg)
			}
		}
	}
	ub.executeActionTriggers(nil)
	return nil //ub.BalanceMap[id].GetTotalValue()
}

func (ub *Account) enableDisableBalanceAction(a *Action) error {
	if a == nil {
		return errors.New("nil action")
	}

	if ub.BalanceMap == nil {
		ub.BalanceMap = make(map[string]BalanceChain)
	}
	found := false
	id := a.BalanceType
	for _, b := range ub.BalanceMap[id] {
		if b.MatchFilter(a.Balance, false) {
			b.Disabled = a.Balance.Disabled
			b.dirty = true
			found = true
		}
	}
	if !found {
		return utils.ErrNotFound
	}
	return nil
}

func (ub *Account) getBalancesForPrefix(prefix, category, direction, tor string, sharedGroup string) BalanceChain {
	var balances BalanceChain
	balances = append(balances, ub.BalanceMap[tor]...)
	if tor != utils.MONETARY && tor != utils.GENERIC {
		balances = append(balances, ub.BalanceMap[utils.GENERIC]...)
	}
	var usefulBalances BalanceChain
	for _, b := range balances {
		if b.Disabled {
			continue
		}
		if b.IsExpired() || (len(b.SharedGroups) == 0 && b.GetValue() <= 0) {
			continue
		}
		if sharedGroup != "" && b.SharedGroups[sharedGroup] == false {
			continue
		}
		if !b.MatchCategory(category) {
			continue
		}
		if b.HasDirection() && b.Directions[direction] == false {
			continue
		}
		b.account = ub
		if len(b.DestinationIds) > 0 && b.DestinationIds[utils.ANY] == false {
			for _, p := range utils.SplitPrefix(prefix, MIN_PREFIX_MATCH) {
				if x, err := cache2go.Get(utils.DESTINATION_PREFIX + p); err == nil {
					destIds := x.(map[interface{}]struct{})
					for dId, _ := range destIds {
						if b.DestinationIds[dId.(string)] == true {
							b.precision = len(p)
							usefulBalances = append(usefulBalances, b)
							break
						}
						if b.precision > 0 {
							break
						}
					}
				}
				if b.precision > 0 {
					break
				}
			}
		} else {
			usefulBalances = append(usefulBalances, b)
		}
	}
	// resort by precision
	usefulBalances.Sort()
	// clear precision
	for _, b := range usefulBalances {
		b.precision = 0
	}
	return usefulBalances
}

// like getBalancesForPrefix but expanding shared balances
func (account *Account) getAlldBalancesForPrefix(destination, category, direction, balanceType string) (bc BalanceChain) {
	balances := account.getBalancesForPrefix(destination, category, direction, balanceType, "")
	for _, b := range balances {
		if len(b.SharedGroups) > 0 {
			for sgId := range b.SharedGroups {
				sharedGroup, err := ratingStorage.GetSharedGroup(sgId, false)
				if err != nil {
					utils.Logger.Warning(fmt.Sprintf("Could not get shared group: %v", sgId))
					continue
				}
				sharedBalances := sharedGroup.GetBalances(destination, category, direction, balanceType, account)
				sharedBalances = sharedGroup.SortBalancesByStrategy(b, sharedBalances)
				bc = append(bc, sharedBalances...)
			}
		} else {
			bc = append(bc, b)
		}
	}
	return
}

func (ub *Account) debitCreditBalance(cd *CallDescriptor, count bool, dryRun bool, goNegative bool) (cc *CallCost, err error) {
	usefulUnitBalances := ub.getAlldBalancesForPrefix(cd.Destination, cd.Category, cd.Direction, cd.TOR)
	usefulMoneyBalances := ub.getAlldBalancesForPrefix(cd.Destination, cd.Category, cd.Direction, utils.MONETARY)
	//log.Print(usefulMoneyBalances, usefulUnitBalances)
	//log.Print("STARTCD: ", cd)
	var leftCC *CallCost
	cc = cd.CreateCallCost()

	generalBalanceChecker := true
	for generalBalanceChecker {
		generalBalanceChecker = false

		// debit minutes
		unitBalanceChecker := true
		for unitBalanceChecker {
			// try every balance multiple times in case one becomes active or ratig changes
			unitBalanceChecker = false
			//log.Printf("InitialCD: %+v", cd)
			for _, balance := range usefulUnitBalances {
				//log.Printf("Unit balance: %+v", balance)
				// log.Printf("CD BEFORE UNIT: %+v", cd)

				partCC, debitErr := balance.debitUnits(cd, balance.account, usefulMoneyBalances, count, dryRun, len(cc.Timespans) == 0)
				if debitErr != nil {
					return nil, debitErr
				}
				//log.Printf("CD AFTER UNIT: %+v", cd)
				if partCC != nil {
					//log.Printf("partCC: %+v", partCC.Timespans[0])
					cc.Timespans = append(cc.Timespans, partCC.Timespans...)
					cc.negativeConnectFee = partCC.negativeConnectFee
					// for i, ts := range cc.Timespans {
					//  log.Printf("cc.times[an[%d]: %+v\n", i, ts)
					// }
					cd.TimeStart = cc.GetEndTime()
					//log.Printf("CD: %+v", cd)
					//log.Printf("CD: %+v - %+v", cd.TimeStart, cd.TimeEnd)
					// check if the calldescriptor is covered
					if cd.GetDuration() <= 0 {
						goto COMMIT
					}
					unitBalanceChecker = true
					generalBalanceChecker = true
					// check for max cost disconnect
					if dryRun && partCC.maxCostDisconect {
						// only return if we are in dry run (max call duration)
						return
					}
				}
			}
		}

		// debit money
		moneyBalanceChecker := true
		for moneyBalanceChecker {
			// try every balance multiple times in case one becomes active or ratig changes
			moneyBalanceChecker = false
			for _, balance := range usefulMoneyBalances {
				//log.Printf("Money balance: %+v", balance)
				//log.Printf("CD BEFORE MONEY: %+v", cd)
				partCC, debitErr := balance.debitMoney(cd, balance.account, usefulMoneyBalances, count, dryRun, len(cc.Timespans) == 0)
				if debitErr != nil {
					return nil, debitErr
				}
				//log.Printf("CD AFTER MONEY: %+v", cd)
				//log.Printf("partCC: %+v", partCC)
				if partCC != nil {
					cc.Timespans = append(cc.Timespans, partCC.Timespans...)
					cc.negativeConnectFee = partCC.negativeConnectFee

					//for i, ts := range cc.Timespans {
					//log.Printf("cc.times[an[%d]: %+v\n", i, ts)
					//}
					cd.TimeStart = cc.GetEndTime()
					//log.Printf("CD: %+v", cd)
					//log.Printf("CD: %+v - %+v", cd.TimeStart, cd.TimeEnd)
					// check if the calldescriptor is covered
					if cd.GetDuration() <= 0 {
						goto COMMIT
					}
					moneyBalanceChecker = true
					generalBalanceChecker = true
					if dryRun && partCC.maxCostDisconect {
						// only return if we are in dry run (max call duration)
						return
					}
				}
			}
		}
		//log.Printf("END CD: %+v", cd)
		//log.Print("AAAAAAAAAAAAAAAAAAAAAAAAAAAAAAAAAAAAAAAAAAAA")
	}
	//log.Printf("After balances CD: %+v", cd)
	leftCC, err = cd.getCost()
	if err != nil {
		utils.Logger.Err(fmt.Sprintf("Error getting new cost for balance subject: %v", err))
	}
	if leftCC.Cost == 0 && len(leftCC.Timespans) > 0 {
		cc.Timespans = append(cc.Timespans, leftCC.Timespans...)
	}

	//log.Printf("HERE: %+v %d", leftCC)
	if leftCC.Cost > 0 && goNegative {
		initialLength := len(cc.Timespans)
		cc.Timespans = append(cc.Timespans, leftCC.Timespans...)
		if initialLength == 0 {
			// this is the first add, debit the connect fee
			ub.DebitConnectionFee(cc, usefulMoneyBalances, count)
		}
		//log.Printf("Left CC: %+v ", leftCC)
		// get the default money balanance
		// and go negative on it with the amount still unpaid
		if len(leftCC.Timespans) > 0 && leftCC.Cost > 0 && !ub.AllowNegative && !dryRun {
			utils.Logger.Err(fmt.Sprintf("<Rater> Going negative on account %s with AllowNegative: false", cd.GetAccountKey()))
		}
		for _, ts := range leftCC.Timespans {
			if ts.Increments == nil {
				ts.createIncrementsSlice()
			}
			for _, increment := range ts.Increments {
				cost := increment.Cost
				defaultBalance := ub.GetDefaultMoneyBalance()
				defaultBalance.SubstractValue(cost)
				increment.BalanceInfo.MoneyBalanceUuid = defaultBalance.Uuid
				increment.BalanceInfo.AccountId = ub.Id
				increment.paid = true
				if count {
					ub.countUnits(
						cost,
						utils.MONETARY,
						leftCC,
						&Balance{
							Directions:     utils.StringMap{leftCC.Direction: true},
							Value:          cost,
							DestinationIds: utils.NewStringMap(leftCC.Destination),
						})
				}
			}
		}
	}

COMMIT:
	if !dryRun {
		// save darty shared balances
		usefulMoneyBalances.SaveDirtyBalances(ub)
		usefulUnitBalances.SaveDirtyBalances(ub)
	}
	//log.Printf("Final CC: %+v", cc)
	return
}

func (ub *Account) GetDefaultMoneyBalance() *Balance {
	for _, balance := range ub.BalanceMap[utils.MONETARY] {
		if balance.IsDefault() {
			return balance
		}
	}
	// create default balance
	defaultBalance := &Balance{
		Uuid: utils.GenUUID(),
		Id:   utils.META_DEFAULT,
	} // minimum weight
	if ub.BalanceMap == nil {
		ub.BalanceMap = make(map[string]BalanceChain)
	}
	ub.BalanceMap[utils.MONETARY] = append(ub.BalanceMap[utils.MONETARY], defaultBalance)
	return defaultBalance
}

func (ub *Account) refundIncrement(increment *Increment, cd *CallDescriptor, count bool) {
	var balance *Balance
	unitType := cd.TOR
	cc := cd.CreateCallCost()
	if increment.BalanceInfo.UnitBalanceUuid != "" {
		if balance = ub.BalanceMap[unitType].GetBalance(increment.BalanceInfo.UnitBalanceUuid); balance == nil {
			return
		}
		balance.AddValue(increment.Duration.Seconds())
		if count {
			ub.countUnits(-increment.Duration.Seconds(), unitType, cc, balance)
		}
	}
	// check money too
	if increment.BalanceInfo.MoneyBalanceUuid != "" {
		if balance = ub.BalanceMap[utils.MONETARY].GetBalance(increment.BalanceInfo.MoneyBalanceUuid); balance == nil {
			return
		}
		balance.AddValue(increment.Cost)
		if count {
			ub.countUnits(-increment.Cost, utils.MONETARY, cc, balance)
		}
	}
}

// Scans the action trigers and execute the actions for which trigger is met
func (ub *Account) executeActionTriggers(a *Action) {
	ub.ActionTriggers.Sort()
	for _, at := range ub.ActionTriggers {
		// sanity check
		if !strings.Contains(at.ThresholdType, "counter") && !strings.Contains(at.ThresholdType, "balance") {
			continue
		}
		if at.Executed {
			// trigger is marked as executed, so skipp it until
			// the next reset (see RESET_TRIGGERS action type)
			continue
		}
		if !at.Match(a) {
			continue
		}
		if strings.Contains(at.ThresholdType, "counter") {
			for _, uc := range ub.UnitCounters {
				if uc.BalanceType == at.BalanceType &&
					strings.Contains(at.ThresholdType, uc.CounterType[1:]) {
					for _, mb := range uc.Balances {
						if strings.HasPrefix(at.ThresholdType, "*max") {
							if mb.MatchActionTrigger(at) && mb.GetValue() >= at.ThresholdValue {
								at.Execute(ub, nil)
							}
						} else { //MIN
							if mb.MatchActionTrigger(at) && mb.GetValue() <= at.ThresholdValue {
								at.Execute(ub, nil)
							}
						}
					}
				}
			}
		} else { // BALANCE
			for _, b := range ub.BalanceMap[at.BalanceType] {
				if !b.dirty && at.ThresholdType != utils.TRIGGER_BALANCE_EXPIRED { // do not check clean balances
					continue
				}
<<<<<<< HEAD
				if strings.HasPrefix(at.ThresholdType, "*max") {
=======
				switch at.ThresholdType {
				case utils.TRIGGER_MAX_BALANCE:

>>>>>>> 11cc543d
					if b.MatchActionTrigger(at) && b.GetValue() >= at.ThresholdValue {
						at.Execute(ub, nil)
					}
				case utils.TRIGGER_MIN_BALANCE:
					if b.MatchActionTrigger(at) && b.GetValue() <= at.ThresholdValue {
						at.Execute(ub, nil)
					}
				case utils.TRIGGER_BALANCE_EXPIRED:
					if b.MatchActionTrigger(at) && b.IsExpired() {
						at.Execute(ub, nil)
					}
				}
			}
		}
	}
	ub.CleanExpiredBalances()
}

// Mark all action trigers as ready for execution
// If the action is not nil it acts like a filter
func (acc *Account) ResetActionTriggers(a *Action) {
	for _, at := range acc.ActionTriggers {
		if !at.Match(a) {
			continue
		}
		at.Executed = false
	}
	acc.executeActionTriggers(a)
}

// Sets/Unsets recurrent flag for action triggers
func (acc *Account) SetRecurrent(a *Action, recurrent bool) {
	for _, at := range acc.ActionTriggers {
		if !at.Match(a) {
			continue
		}
		at.Recurrent = recurrent
	}
}

// Increments the counter for the type
func (acc *Account) countUnits(amount float64, kind string, cc *CallCost, b *Balance) {
	acc.UnitCounters.addUnits(amount, kind, cc, b)
	acc.executeActionTriggers(nil)
}

// Create counters for all triggered actions
func (acc *Account) InitCounters() {
	acc.UnitCounters = nil
	ucTempMap := make(map[string]*UnitCounter)
	for _, at := range acc.ActionTriggers {
		if !strings.Contains(at.ThresholdType, "counter") {
			continue
		}
		ct := utils.COUNTER_EVENT //default
		if strings.Contains(at.ThresholdType, "balance") {
			ct = utils.COUNTER_BALANCE
		}

		uc, exists := ucTempMap[at.BalanceType+ct]
		if !exists {
			uc = &UnitCounter{
				BalanceType: at.BalanceType,
				CounterType: ct,
			}
			ucTempMap[at.BalanceType+ct] = uc
			uc.Balances = BalanceChain{}
			acc.UnitCounters = append(acc.UnitCounters, uc)
		}
		b := at.CreateBalance()
		if !uc.Balances.HasBalance(b) {
			uc.Balances = append(uc.Balances, b)
		}
	}
}

func (acc *Account) CleanExpiredBalances() {
	for key, bm := range acc.BalanceMap {
		for i := 0; i < len(bm); i++ {
			if bm[i].IsExpired() {
				// delete it
				bm = append(bm[:i], bm[i+1:]...)
			}
		}
		acc.BalanceMap[key] = bm
	}
}

func (acc *Account) allBalancesExpired() bool {
	for _, bm := range acc.BalanceMap {
		for i := 0; i < len(bm); i++ {
			if !bm[i].IsExpired() {
				return false
			}
		}
	}
	return true
}

// returns the shared groups that this user balance belnongs to
func (acc *Account) GetSharedGroups() (groups []string) {
	for _, balanceChain := range acc.BalanceMap {
		for _, b := range balanceChain {
			for sg := range b.SharedGroups {
				groups = append(groups, sg)
			}
		}
	}
	return
}

func (account *Account) GetUniqueSharedGroupMembers(cd *CallDescriptor) ([]string, error) {
	var balances []*Balance
	balances = append(balances, account.getBalancesForPrefix(cd.Destination, cd.Category, cd.Direction, utils.MONETARY, "")...)
	balances = append(balances, account.getBalancesForPrefix(cd.Destination, cd.Category, cd.Direction, cd.TOR, "")...)
	// gather all shared group ids
	var sharedGroupIds []string
	for _, b := range balances {
		for sg := range b.SharedGroups {
			sharedGroupIds = append(sharedGroupIds, sg)
		}
	}
	var memberIds []string
	for _, sgID := range sharedGroupIds {
		sharedGroup, err := ratingStorage.GetSharedGroup(sgID, false)
		if err != nil {
			utils.Logger.Warning(fmt.Sprintf("Could not get shared group: %v", sgID))
			return nil, err
		}
		for _, memberId := range sharedGroup.MemberIds {
			if !utils.IsSliceMember(memberIds, memberId) {
				memberIds = append(memberIds, memberId)
			}
		}
	}
	return memberIds, nil
}

type TenantAccount struct {
	Tenant, Account string
}

func (acc *Account) Clone() *Account {
	newAcc := &Account{
		Id:             acc.Id,
		BalanceMap:     make(map[string]BalanceChain, len(acc.BalanceMap)),
		UnitCounters:   nil, // not used when cloned (dryRun)
		ActionTriggers: nil, // not used when cloned (dryRun)
		AllowNegative:  acc.AllowNegative,
		Disabled:       acc.Disabled,
	}
	for key, balanceChain := range acc.BalanceMap {
		newAcc.BalanceMap[key] = balanceChain.Clone()
	}
	return newAcc
}

func (acc *Account) DebitConnectionFee(cc *CallCost, usefulMoneyBalances BalanceChain, count bool) {
	if cc.deductConnectFee {
		connectFee := cc.GetConnectFee()
		//log.Print("CONNECT FEE: %f", connectFee)
		connectFeePaid := false
		for _, b := range usefulMoneyBalances {
			if b.GetValue() >= connectFee {
				b.SubstractValue(connectFee)
				// the conect fee is not refundable!
				if count {
					acc.countUnits(connectFee, utils.MONETARY, cc, b)
				}
				connectFeePaid = true
				break
			}
		}
		// debit connect fee
		if connectFee > 0 && !connectFeePaid {
			cc.negativeConnectFee = true
			// there are no money for the connect fee; go negative
			b := acc.GetDefaultMoneyBalance()
			b.SubstractValue(connectFee)
			// the conect fee is not refundable!
			if count {
				acc.countUnits(connectFee, utils.MONETARY, cc, b)
			}
		}
	}
}

// used in some api for transition
func (acc *Account) AsOldStructure() interface{} {
	type Balance struct {
		Uuid           string //system wide unique
		Id             string // account wide unique
		Value          float64
		ExpirationDate time.Time
		Weight         float64
		DestinationIds string
		RatingSubject  string
		Category       string
		SharedGroup    string
		Timings        []*RITiming
		TimingIDs      string
		Disabled       bool
		precision      int
		account        *Account
		dirty          bool
	}
	type BalanceChain []*Balance
	type UnitsCounter struct {
		Direction   string
		BalanceType string
		//	Units     float64
		Balances BalanceChain // first balance is the general one (no destination)
	}
	type ActionTrigger struct {
		Id                    string
		ThresholdType         string
		ThresholdValue        float64
		Recurrent             bool
		MinSleep              time.Duration
		BalanceId             string
		BalanceType           string
		BalanceDirection      string
		BalanceDestinationIds string
		BalanceWeight         float64
		BalanceExpirationDate time.Time
		BalanceTimingTags     string
		BalanceRatingSubject  string
		BalanceCategory       string
		BalanceSharedGroup    string
		BalanceDisabled       bool
		Weight                float64
		ActionsId             string
		MinQueuedItems        int
		Executed              bool
	}
	type ActionTriggers []*ActionTrigger
	type Account struct {
		Id             string
		BalanceMap     map[string]BalanceChain
		UnitCounters   []*UnitsCounter
		ActionTriggers ActionTriggers
		AllowNegative  bool
		Disabled       bool
	}

	result := &Account{
		Id:             "*out:" + acc.Id,
		BalanceMap:     make(map[string]BalanceChain, len(acc.BalanceMap)),
		UnitCounters:   make([]*UnitsCounter, len(acc.UnitCounters)),
		ActionTriggers: make(ActionTriggers, len(acc.ActionTriggers)),
		AllowNegative:  acc.AllowNegative,
		Disabled:       acc.Disabled,
	}
	for i, uc := range acc.UnitCounters {
		result.UnitCounters[i] = &UnitsCounter{
			BalanceType: uc.BalanceType,
			Balances:    make(BalanceChain, len(uc.Balances)),
		}
		if len(uc.Balances) > 0 {
			result.UnitCounters[i].Direction = uc.Balances[0].Directions.String()
			for j, b := range uc.Balances {
				result.UnitCounters[i].Balances[j] = &Balance{
					Uuid:           b.Uuid,
					Id:             b.Id,
					Value:          b.Value,
					ExpirationDate: b.ExpirationDate,
					Weight:         b.Weight,
					DestinationIds: b.DestinationIds.String(),
					RatingSubject:  b.RatingSubject,
					Category:       b.Categories.String(),
					SharedGroup:    b.SharedGroups.String(),
					Timings:        b.Timings,
					TimingIDs:      b.TimingIDs.String(),
					Disabled:       b.Disabled,
				}
			}
		}
	}
	for i, at := range acc.ActionTriggers {
		result.ActionTriggers[i] = &ActionTrigger{
			Id:                    at.Id,
			ThresholdType:         at.ThresholdType,
			ThresholdValue:        at.ThresholdValue,
			Recurrent:             at.Recurrent,
			MinSleep:              at.MinSleep,
			BalanceId:             at.BalanceId,
			BalanceType:           at.BalanceType,
			BalanceDirection:      at.BalanceDirections.String(),
			BalanceDestinationIds: at.BalanceDestinationIds.String(),
			BalanceWeight:         at.BalanceWeight,
			BalanceExpirationDate: at.BalanceExpirationDate,
			BalanceTimingTags:     at.BalanceTimingTags.String(),
			BalanceRatingSubject:  at.BalanceRatingSubject,
			BalanceCategory:       at.BalanceCategories.String(),
			BalanceSharedGroup:    at.BalanceSharedGroups.String(),
			BalanceDisabled:       at.BalanceDisabled,
			Weight:                at.Weight,
			ActionsId:             at.ActionsId,
			MinQueuedItems:        at.MinQueuedItems,
			Executed:              at.Executed,
		}
	}
	for key, values := range acc.BalanceMap {
		if len(values) > 0 {
			key += values[0].Directions.String()
			result.BalanceMap[key] = make(BalanceChain, len(values))
			for i, b := range values {
				result.BalanceMap[key][i] = &Balance{
					Uuid:           b.Uuid,
					Id:             b.Id,
					Value:          b.Value,
					ExpirationDate: b.ExpirationDate,
					Weight:         b.Weight,
					DestinationIds: b.DestinationIds.String(),
					RatingSubject:  b.RatingSubject,
					Category:       b.Categories.String(),
					SharedGroup:    b.SharedGroups.String(),
					Timings:        b.Timings,
					TimingIDs:      b.TimingIDs.String(),
					Disabled:       b.Disabled,
				}
			}
		}
	}
	return result
}<|MERGE_RESOLUTION|>--- conflicted
+++ resolved
@@ -496,13 +496,8 @@
 				if !b.dirty && at.ThresholdType != utils.TRIGGER_BALANCE_EXPIRED { // do not check clean balances
 					continue
 				}
-<<<<<<< HEAD
-				if strings.HasPrefix(at.ThresholdType, "*max") {
-=======
 				switch at.ThresholdType {
 				case utils.TRIGGER_MAX_BALANCE:
-
->>>>>>> 11cc543d
 					if b.MatchActionTrigger(at) && b.GetValue() >= at.ThresholdValue {
 						at.Execute(ub, nil)
 					}
