--- conflicted
+++ resolved
@@ -49,19 +49,17 @@
 	RATER_SOURCE           = "RAT"
 )
 
-<<<<<<< HEAD
 var (
 	// for codec msgpack
 	mapStrIntfTyp = reflect.TypeOf(map[string]interface{}(nil))
 	sliceByteTyp  = reflect.TypeOf([]byte(nil))
 	timeTyp       = reflect.TypeOf(time.Time{})
 )
-=======
+
 type Storage interface {
 	Close()
 	Flush() error
 }
->>>>>>> 47442dda
 
 /*
 Interface for storage providers.
