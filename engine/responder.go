/*
Real-time Charging System for Telecom & ISP environments
Copyright (C) ITsysCOM GmbH

This program is free software: you can redistribute it and/or modify
it under the terms of the GNU General Public License as published by
the Free Software Foundation, either version 3 of the License, or
(at your option) any later version.

This program is distributed in the hope that it will be useful,
but WITHOUT ANY WARRANTY; without even the implied warranty of
MERCHANTABILITY or FITNESS FOR A PARTICULAR PURPOSE.  See the
GNU General Public License for more details.

You should have received a copy of the GNU General Public License
along with this program.  If not, see <http://www.gnu.org/licenses/>
*/

package engine

import (
	"errors"
	"fmt"
	"net/rpc"
	"reflect"
	"runtime"
	"strconv"
	"strings"
	"time"

	"github.com/cgrates/cgrates/balancer2go"
	"github.com/cgrates/cgrates/cache2go"
	"github.com/cgrates/cgrates/config"
	"github.com/cgrates/cgrates/utils"
	"github.com/cgrates/rpcclient"
)

// Individual session run
type SessionRun struct {
	DerivedCharger *utils.DerivedCharger // Needed in reply
	CallDescriptor *CallDescriptor
	CallCosts      []*CallCost
}

type AttrGetLcr struct {
	*CallDescriptor
	*utils.Paginator
}

type Responder struct {
	Bal           *balancer2go.Balancer
	ExitChan      chan bool
	Stats         rpcclient.RpcClientConnection
	Timezone      string
	cnt           int64
	responseCache *cache2go.ResponseCache
}

func (rs *Responder) SetTimeToLive(timeToLive time.Duration, out *int) error {
	rs.responseCache = cache2go.NewResponseCache(timeToLive)
	return nil
}

func (rs *Responder) getCache() *cache2go.ResponseCache {
	if rs.responseCache == nil {
		rs.responseCache = cache2go.NewResponseCache(0)
	}
	return rs.responseCache
}

/*
RPC method thet provides the external RPC interface for getting the rating information.
*/
func (rs *Responder) GetCost(arg *CallDescriptor, reply *CallCost) (err error) {
	rs.cnt += 1
	if arg.Subject == "" {
		arg.Subject = arg.Account
	}
	// replace aliases
	if err := LoadAlias(
		&AttrMatchingAlias{
			Destination: arg.Destination,
			Direction:   arg.Direction,
			Tenant:      arg.Tenant,
			Category:    arg.Category,
			Account:     arg.Account,
			Subject:     arg.Subject,
			Context:     utils.ALIAS_CONTEXT_RATING,
		}, arg, utils.EXTRA_FIELDS); err != nil && err != utils.ErrNotFound {
		return err
	}
	// replace user profile fields
	if err := LoadUserProfile(arg, utils.EXTRA_FIELDS); err != nil {
		return err
	}
	if rs.Bal != nil {
		r, e := rs.getCallCost(arg, "Responder.GetCost")
		*reply, err = *r, e
	} else {
		r, e := Guardian.Guard(func() (interface{}, error) {
			return arg.GetCost()
		}, 0, arg.GetAccountKey())
		if r != nil {
			*reply = *r.(*CallCost)
		}
		if e != nil {
			return e
		}
	}
	return
}

func (rs *Responder) Debit(arg *CallDescriptor, reply *CallCost) (err error) {
	if arg.Subject == "" {
		arg.Subject = arg.Account
	}
	// replace aliases
	if err := LoadAlias(
		&AttrMatchingAlias{
			Destination: arg.Destination,
			Direction:   arg.Direction,
			Tenant:      arg.Tenant,
			Category:    arg.Category,
			Account:     arg.Account,
			Subject:     arg.Subject,
			Context:     utils.ALIAS_CONTEXT_RATING,
		}, arg, utils.EXTRA_FIELDS); err != nil && err != utils.ErrNotFound {
		return err
	}
	// replace user profile fields
	if err := LoadUserProfile(arg, utils.EXTRA_FIELDS); err != nil {
		return err
	}
	if rs.Bal != nil {
		r, e := rs.getCallCost(arg, "Responder.Debit")
		*reply, err = *r, e
	} else {
		r, e := arg.Debit()
		if e != nil {
			return e
		} else if r != nil {
			*reply = *r
		}
	}
	return
}

func (rs *Responder) MaxDebit(arg *CallDescriptor, reply *CallCost) (err error) {
	cacheKey := "MaxDebit" + arg.CgrId + strconv.FormatFloat(arg.LoopIndex, 'f', -1, 64)
	if item, err := rs.getCache().Get(cacheKey); err == nil && item != nil {
		*reply = *(item.Value.(*CallCost))
		return item.Err
	}
	if arg.Subject == "" {
		arg.Subject = arg.Account
	}
	// replace aliases
	if err := LoadAlias(
		&AttrMatchingAlias{
			Destination: arg.Destination,
			Direction:   arg.Direction,
			Tenant:      arg.Tenant,
			Category:    arg.Category,
			Account:     arg.Account,
			Subject:     arg.Subject,
			Context:     utils.ALIAS_CONTEXT_RATING,
		}, arg, utils.EXTRA_FIELDS); err != nil && err != utils.ErrNotFound {
		rs.getCache().Cache(cacheKey, &cache2go.CacheItem{Err: err})
		return err
	}
	// replace user profile fields
	if err := LoadUserProfile(arg, utils.EXTRA_FIELDS); err != nil {
		rs.getCache().Cache(cacheKey, &cache2go.CacheItem{Err: err})
		return err
	}
	if rs.Bal != nil {
		r, e := rs.getCallCost(arg, "Responder.MaxDebit")
		*reply, err = *r, e
	} else {
		r, e := arg.MaxDebit()
		if e != nil {
			rs.getCache().Cache(cacheKey, &cache2go.CacheItem{Err: e})
			return e
		} else if r != nil {
			*reply = *r
		}
	}
	rs.getCache().Cache(cacheKey, &cache2go.CacheItem{Value: reply, Err: err})
	return
}

func (rs *Responder) RefundIncrements(arg *CallDescriptor, reply *float64) (err error) {
	cacheKey := "RefundIncrements" + arg.CgrId
	if item, err := rs.getCache().Get(cacheKey); err == nil && item != nil {
		*reply = *(item.Value.(*float64))
		return item.Err
	}
	if arg.Subject == "" {
		arg.Subject = arg.Account
	}
	// replace aliases
	if err := LoadAlias(
		&AttrMatchingAlias{
			Destination: arg.Destination,
			Direction:   arg.Direction,
			Tenant:      arg.Tenant,
			Category:    arg.Category,
			Account:     arg.Account,
			Subject:     arg.Subject,
			Context:     utils.ALIAS_CONTEXT_RATING,
		}, arg, utils.EXTRA_FIELDS); err != nil && err != utils.ErrNotFound {
		rs.getCache().Cache(cacheKey, &cache2go.CacheItem{Err: err})
		return err
	}
	// replace user profile fields
	if err := LoadUserProfile(arg, utils.EXTRA_FIELDS); err != nil {
		rs.getCache().Cache(cacheKey, &cache2go.CacheItem{Err: err})
		return err
	}
	if rs.Bal != nil {
		*reply, err = rs.callMethod(arg, "Responder.RefundIncrements")
	} else {
		r, e := Guardian.Guard(func() (interface{}, error) {
			return arg.RefundIncrements()
		}, 0, arg.GetAccountKey())
		*reply, err = r.(float64), e
	}
	rs.getCache().Cache(cacheKey, &cache2go.CacheItem{Value: reply, Err: err})
	return
}

func (rs *Responder) GetMaxSessionTime(arg *CallDescriptor, reply *float64) (err error) {
	if arg.Subject == "" {
		arg.Subject = arg.Account
	}
	// replace aliases
	if err := LoadAlias(
		&AttrMatchingAlias{
			Destination: arg.Destination,
			Direction:   arg.Direction,
			Tenant:      arg.Tenant,
			Category:    arg.Category,
			Account:     arg.Account,
			Subject:     arg.Subject,
			Context:     utils.ALIAS_CONTEXT_RATING,
		}, arg, utils.EXTRA_FIELDS); err != nil && err != utils.ErrNotFound {
		return err
	}
	// replace user profile fields
	if err := LoadUserProfile(arg, utils.EXTRA_FIELDS); err != nil {
		return err
	}
	if rs.Bal != nil {
		*reply, err = rs.callMethod(arg, "Responder.GetMaxSessionTime")
	} else {
		r, e := arg.GetMaxSessionDuration()
		*reply, err = float64(r), e
	}
	return
}

// Returns MaxSessionTime for an event received in SessionManager, considering DerivedCharging for it
<<<<<<< HEAD
func (rs *Responder) GetDerivedMaxSessionTime(ev *StoredCdr, reply *float64) error {
	cacheKey := "GetDerivedMaxSessionTime" + ev.CgrId
	if item, err := rs.getCache().Get(cacheKey); err == nil && item != nil {
		*reply = item.Value.(float64)
		return item.Err
	}
=======
func (rs *Responder) GetDerivedMaxSessionTime(ev *CDR, reply *float64) error {
>>>>>>> 2e530572
	if rs.Bal != nil {
		err := errors.New("unsupported method on the balancer")
		rs.getCache().Cache(cacheKey, &cache2go.CacheItem{Err: err})
		return err
	}
	if ev.Subject == "" {
		ev.Subject = ev.Account
	}
	// replace aliases
	if err := LoadAlias(
		&AttrMatchingAlias{
			Destination: ev.Destination,
			Direction:   ev.Direction,
			Tenant:      ev.Tenant,
			Category:    ev.Category,
			Account:     ev.Account,
			Subject:     ev.Subject,
			Context:     utils.ALIAS_CONTEXT_RATING,
		}, ev, utils.EXTRA_FIELDS); err != nil && err != utils.ErrNotFound {
		rs.getCache().Cache(cacheKey, &cache2go.CacheItem{Err: err})
		return err
	}
	// replace user profile fields
	if err := LoadUserProfile(ev, utils.EXTRA_FIELDS); err != nil {
		rs.getCache().Cache(cacheKey, &cache2go.CacheItem{Err: err})
		return err
	}
	maxCallDuration := -1.0
	attrsDC := &utils.AttrDerivedChargers{Tenant: ev.GetTenant(utils.META_DEFAULT), Category: ev.GetCategory(utils.META_DEFAULT), Direction: ev.GetDirection(utils.META_DEFAULT),
		Account: ev.GetAccount(utils.META_DEFAULT), Subject: ev.GetSubject(utils.META_DEFAULT)}
	dcs := &utils.DerivedChargers{}
	if err := rs.GetDerivedChargers(attrsDC, dcs); err != nil {
		rs.getCache().Cache(cacheKey, &cache2go.CacheItem{Err: err})
		return err
	}
	dcs, _ = dcs.AppendDefaultRun()
	for _, dc := range dcs.Chargers {
		if utils.IsSliceMember([]string{utils.META_RATED, utils.RATED}, ev.GetReqType(dc.RequestTypeField)) { // Only consider prepaid and pseudoprepaid for MaxSessionTime
			continue
		}
		runFilters, _ := utils.ParseRSRFields(dc.RunFilters, utils.INFIELD_SEP)
		matchingAllFilters := true
		for _, dcRunFilter := range runFilters {
			if fltrPass, _ := ev.PassesFieldFilter(dcRunFilter); !fltrPass {
				matchingAllFilters = false
				break
			}
		}
		if !matchingAllFilters { // Do not process the derived charger further if not all filters were matched
			continue
		}
		startTime, err := ev.GetSetupTime(utils.META_DEFAULT, rs.Timezone)
		if err != nil {
			rs.getCache().Cache(cacheKey, &cache2go.CacheItem{Err: err})
			return err
		}
		usage, err := ev.GetDuration(utils.META_DEFAULT)
		if err != nil {
			rs.getCache().Cache(cacheKey, &cache2go.CacheItem{Err: err})
			return err
		}
		if usage == 0 {
			usage = config.CgrConfig().MaxCallDuration
		}
		cd := &CallDescriptor{
			Direction:   ev.GetDirection(dc.DirectionField),
			Tenant:      ev.GetTenant(dc.TenantField),
			Category:    ev.GetCategory(dc.CategoryField),
			Subject:     ev.GetSubject(dc.SubjectField),
			Account:     ev.GetAccount(dc.AccountField),
			Destination: ev.GetDestination(dc.DestinationField),
			TimeStart:   startTime,
			TimeEnd:     startTime.Add(usage),
		}
		var remainingDuration float64
		err = rs.GetMaxSessionTime(cd, &remainingDuration)
		if err != nil {
			*reply = 0
			rs.getCache().Cache(cacheKey, &cache2go.CacheItem{Err: err})
			return err
		}
		if utils.IsSliceMember([]string{utils.META_POSTPAID, utils.POSTPAID}, ev.GetReqType(dc.RequestTypeField)) {
			// Only consider prepaid and pseudoprepaid for MaxSessionTime, do it here for unauthorized destination error check
			continue
		}
		// Set maxCallDuration, smallest out of all forked sessions
		if maxCallDuration == -1.0 { // first time we set it /not initialized yet
			maxCallDuration = remainingDuration
		} else if maxCallDuration > remainingDuration {
			maxCallDuration = remainingDuration
		}
	}
	rs.getCache().Cache(cacheKey, &cache2go.CacheItem{Value: maxCallDuration})
	*reply = maxCallDuration
	return nil
}

// Used by SM to get all the prepaid CallDescriptors attached to a session
<<<<<<< HEAD
func (rs *Responder) GetSessionRuns(ev *StoredCdr, sRuns *[]*SessionRun) error {
	cacheKey := "GetSessionRuns" + ev.CgrId
	if item, err := rs.getCache().Get(cacheKey); err == nil && item != nil {
		*sRuns = item.Value.([]*SessionRun)
		return item.Err
	}
=======
func (rs *Responder) GetSessionRuns(ev *CDR, sRuns *[]*SessionRun) error {
>>>>>>> 2e530572
	if rs.Bal != nil {
		err := errors.New("Unsupported method on the balancer")
		rs.getCache().Cache(cacheKey, &cache2go.CacheItem{Err: err})
		return err
	}
	if ev.Subject == "" {
		ev.Subject = ev.Account
	}
	// replace aliases
	if err := LoadAlias(
		&AttrMatchingAlias{
			Destination: ev.Destination,
			Direction:   ev.Direction,
			Tenant:      ev.Tenant,
			Category:    ev.Category,
			Account:     ev.Account,
			Subject:     ev.Subject,
			Context:     utils.ALIAS_CONTEXT_RATING,
		}, ev, utils.EXTRA_FIELDS); err != nil && err != utils.ErrNotFound {
		rs.getCache().Cache(cacheKey, &cache2go.CacheItem{Err: err})
		return err
	}
	// replace user profile fields
	if err := LoadUserProfile(ev, utils.EXTRA_FIELDS); err != nil {
		rs.getCache().Cache(cacheKey, &cache2go.CacheItem{Err: err})
		return err
	}
	attrsDC := &utils.AttrDerivedChargers{Tenant: ev.GetTenant(utils.META_DEFAULT), Category: ev.GetCategory(utils.META_DEFAULT), Direction: ev.GetDirection(utils.META_DEFAULT),
		Account: ev.GetAccount(utils.META_DEFAULT), Subject: ev.GetSubject(utils.META_DEFAULT)}
	dcs := &utils.DerivedChargers{}
	if err := rs.GetDerivedChargers(attrsDC, dcs); err != nil {
<<<<<<< HEAD
		rs.getCache().Cache(cacheKey, &cache2go.CacheItem{Err: err})
=======
		rs.getCache().Cache(utils.GET_SESS_RUNS_CACHE_PREFIX+ev.CGRID, &cache2go.CacheItem{
			Err: err,
		})
>>>>>>> 2e530572
		return err
	}
	dcs, _ = dcs.AppendDefaultRun()
	sesRuns := make([]*SessionRun, 0)
	for _, dc := range dcs.Chargers {
		if !utils.IsSliceMember([]string{utils.META_PREPAID, utils.PREPAID}, ev.GetReqType(dc.RequestTypeField)) {
			continue // We only consider prepaid sessions
		}
		startTime, err := ev.GetAnswerTime(dc.AnswerTimeField, rs.Timezone)
		if err != nil {
<<<<<<< HEAD
			err := errors.New("Error parsing answer event start time")
			rs.getCache().Cache(cacheKey, &cache2go.CacheItem{Err: err})
			return err
=======
			rs.getCache().Cache(utils.GET_SESS_RUNS_CACHE_PREFIX+ev.CGRID, &cache2go.CacheItem{
				Err: err,
			})
			return errors.New("Error parsing answer event start time")
>>>>>>> 2e530572
		}
		cd := &CallDescriptor{
			CgrId:       ev.GetCgrId(rs.Timezone),
			Direction:   ev.GetDirection(dc.DirectionField),
			Tenant:      ev.GetTenant(dc.TenantField),
			Category:    ev.GetCategory(dc.CategoryField),
			Subject:     ev.GetSubject(dc.SubjectField),
			Account:     ev.GetAccount(dc.AccountField),
			Destination: ev.GetDestination(dc.DestinationField),
			TimeStart:   startTime,
			ExtraFields: ev.GetExtraFields()}
		sesRuns = append(sesRuns, &SessionRun{DerivedCharger: dc, CallDescriptor: cd})
	}
	*sRuns = sesRuns
<<<<<<< HEAD
	rs.getCache().Cache(cacheKey, &cache2go.CacheItem{Value: sRuns})
=======
	rs.getCache().Cache(utils.GET_SESS_RUNS_CACHE_PREFIX+ev.CGRID, &cache2go.CacheItem{
		Value: sRuns,
	})
>>>>>>> 2e530572
	return nil
}

func (rs *Responder) GetDerivedChargers(attrs *utils.AttrDerivedChargers, dcs *utils.DerivedChargers) error {
	if rs.Bal != nil {
		return errors.New("BALANCER_UNSUPPORTED_METHOD")
	}
	if dcsH, err := HandleGetDerivedChargers(ratingStorage, attrs); err != nil {
		return err
	} else if dcsH != nil {
		*dcs = *dcsH
	}
	return nil
}

<<<<<<< HEAD
func (rs *Responder) GetLCR(attrs *AttrGetLcr, reply *LCRCost) error {
	cacheKey := "GetLCR" + attrs.CgrId
	if item, err := rs.getCache().Get(cacheKey); err == nil && item != nil {
		*reply = *(item.Value.(*LCRCost))
=======
func (rs *Responder) ProcessCdr(cdr *CDR, reply *string) error {
	if rs.CdrSrv == nil {
		return errors.New("CDR_SERVER_NOT_RUNNING")
	}
	if err := rs.CdrSrv.ProcessCdr(cdr); err != nil {
		return err
	}
	*reply = utils.OK
	return nil
}

func (rs *Responder) LogCallCost(ccl *CallCostLog, reply *string) error {
	if item, err := rs.getCache().Get(utils.LOG_CALL_COST_CACHE_PREFIX + ccl.CgrId); err == nil && item != nil {
		*reply = item.Value.(string)
>>>>>>> 2e530572
		return item.Err
	}
	if attrs.CallDescriptor.Subject == "" {
		attrs.CallDescriptor.Subject = attrs.CallDescriptor.Account
	}
	// replace aliases
	cd := attrs.CallDescriptor
	if err := LoadAlias(
		&AttrMatchingAlias{
			Destination: cd.Destination,
			Direction:   cd.Direction,
			Tenant:      cd.Tenant,
			Category:    cd.Category,
			Account:     cd.Account,
			Subject:     cd.Subject,
			Context:     utils.ALIAS_CONTEXT_RATING,
		}, cd, utils.EXTRA_FIELDS); err != nil && err != utils.ErrNotFound {
		rs.getCache().Cache(cacheKey, &cache2go.CacheItem{Err: err})
		return err
	}
	// replace user profile fields
	if err := LoadUserProfile(attrs.CallDescriptor, utils.EXTRA_FIELDS); err != nil {
		return err
	}
	lcrCost, err := attrs.CallDescriptor.GetLCR(rs.Stats, attrs.Paginator)
	if err != nil {
		rs.getCache().Cache(cacheKey, &cache2go.CacheItem{Err: err})
		return err
	}
	if lcrCost.Entry.Strategy == LCR_STRATEGY_LOAD {
		for _, suppl := range lcrCost.SupplierCosts {
			suppl.Cost = -1 // In case of load distribution we don't calculate costs
		}
	}
	rs.getCache().Cache(cacheKey, &cache2go.CacheItem{Value: lcrCost})
	*reply = *lcrCost
	return nil
}

func (rs *Responder) FlushCache(arg *CallDescriptor, reply *float64) (err error) {
	if rs.Bal != nil {
		*reply, err = rs.callMethod(arg, "Responder.FlushCache")
	} else {
		r, e := Guardian.Guard(func() (interface{}, error) {
			return 0, arg.FlushCache()
		}, 0, arg.GetAccountKey())
		*reply, err = r.(float64), e
	}
	return
}

func (rs *Responder) Status(arg string, reply *map[string]interface{}) (err error) {
	memstats := new(runtime.MemStats)
	runtime.ReadMemStats(memstats)
	response := make(map[string]interface{})
	if rs.Bal != nil {
		response["Raters"] = rs.Bal.GetClientAddresses()
	}
	response["memstat"] = memstats.HeapAlloc / 1024
	response["footprint"] = memstats.Sys / 1024
	*reply = response
	return
}

func (rs *Responder) Shutdown(arg string, reply *string) (err error) {
	if rs.Bal != nil {
		rs.Bal.Shutdown("Responder.Shutdown")
	}
	ratingStorage.Close()
	accountingStorage.Close()
	storageLogger.Close()
	cdrStorage.Close()
	defer func() { rs.ExitChan <- true }()
	*reply = "Done!"
	return
}

/*
The function that gets the information from the raters using balancer.
*/
func (rs *Responder) getCallCost(key *CallDescriptor, method string) (reply *CallCost, err error) {
	err = errors.New("") //not nil value
	for err != nil {
		client := rs.Bal.Balance()
		if client == nil {
			utils.Logger.Info("<Balancer> Waiting for raters to register...")
			time.Sleep(1 * time.Second) // wait one second and retry
		} else {
			_, err = Guardian.Guard(func() (interface{}, error) {
				err = client.Call(method, *key, reply)
				return reply, err
			}, 0, key.GetAccountKey())
			if err != nil {
				utils.Logger.Err(fmt.Sprintf("<Balancer> Got en error from rater: %v", err))
			}
		}
	}
	return
}

/*
The function that gets the information from the raters using balancer.
*/
func (rs *Responder) callMethod(key *CallDescriptor, method string) (reply float64, err error) {
	err = errors.New("") //not nil value
	for err != nil {
		client := rs.Bal.Balance()
		if client == nil {
			utils.Logger.Info("Waiting for raters to register...")
			time.Sleep(1 * time.Second) // wait one second and retry
		} else {
			_, err = Guardian.Guard(func() (interface{}, error) {
				err = client.Call(method, *key, &reply)
				return reply, err
			}, 0, key.GetAccountKey())
			if err != nil {
				utils.Logger.Info(fmt.Sprintf("Got en error from rater: %v", err))
			}
		}
	}
	return
}

/*
RPC method that receives a rater address, connects to it and ads the pair to the rater list for balancing
*/
func (rs *Responder) RegisterRater(clientAddress string, replay *int) error {
	utils.Logger.Info(fmt.Sprintf("Started rater %v registration...", clientAddress))
	time.Sleep(2 * time.Second) // wait a second for Rater to start serving
	client, err := rpc.Dial("tcp", clientAddress)
	if err != nil {
		utils.Logger.Err("Could not connect to client!")
		return err
	}
	rs.Bal.AddClient(clientAddress, client)
	utils.Logger.Info(fmt.Sprintf("Rater %v registered succesfully.", clientAddress))
	return nil
}

/*
RPC method that recives a rater addres gets the connections and closes it and removes the pair from rater list.
*/
func (rs *Responder) UnRegisterRater(clientAddress string, replay *int) error {
	client, ok := rs.Bal.GetClient(clientAddress)
	if ok {
		client.Close()
		rs.Bal.RemoveClient(clientAddress)
		utils.Logger.Info(fmt.Sprintf("Rater %v unregistered succesfully.", clientAddress))
	} else {
		utils.Logger.Info(fmt.Sprintf("Server %v was not on my watch!", clientAddress))
	}
	return nil
}

<<<<<<< HEAD
func (rs *Responder) Call(serviceMethod string, args interface{}, reply interface{}) error {
	parts := strings.Split(serviceMethod, ".")
	if len(parts) != 2 {
		return utils.ErrNotImplemented
=======
func (rs *Responder) GetTimeout(i int, d *time.Duration) error {
	*d = rs.Timeout
	return nil
}

// Reflection worker type for not standalone balancer
type ResponderWorker struct{}

func (rw *ResponderWorker) Call(serviceMethod string, args interface{}, reply interface{}) error {
	methodName := strings.TrimLeft(serviceMethod, "Responder.")
	switch args.(type) {
	case CallDescriptor:
		cd := args.(CallDescriptor)
		switch reply.(type) {
		case *CallCost:
			rep := reply.(*CallCost)
			method := reflect.ValueOf(&cd).MethodByName(methodName)
			ret := method.Call([]reflect.Value{})
			*rep = *(ret[0].Interface().(*CallCost))
		case *float64:
			rep := reply.(*float64)
			method := reflect.ValueOf(&cd).MethodByName(methodName)
			ret := method.Call([]reflect.Value{})
			*rep = *(ret[0].Interface().(*float64))
		}
	case string:
		switch methodName {
		case "Status":
			*(reply.(*string)) = "Local!"
		case "Shutdown":
			*(reply.(*string)) = "Done!"
		}

	}
	return nil
}

func (rw *ResponderWorker) Close() error {
	return nil
}

type Connector interface {
	GetCost(*CallDescriptor, *CallCost) error
	Debit(*CallDescriptor, *CallCost) error
	MaxDebit(*CallDescriptor, *CallCost) error
	RefundIncrements(*CallDescriptor, *float64) error
	GetMaxSessionTime(*CallDescriptor, *float64) error
	GetDerivedChargers(*utils.AttrDerivedChargers, *utils.DerivedChargers) error
	GetDerivedMaxSessionTime(*CDR, *float64) error
	GetSessionRuns(*CDR, *[]*SessionRun) error
	ProcessCdr(*CDR, *string) error
	LogCallCost(*CallCostLog, *string) error
	GetLCR(*AttrGetLcr, *LCRCost) error
	GetTimeout(int, *time.Duration) error
}

type RPCClientConnector struct {
	Client  *rpcclient.RpcClient
	Timeout time.Duration
}

func (rcc *RPCClientConnector) GetCost(cd *CallDescriptor, cc *CallCost) error {
	return rcc.Client.Call("Responder.GetCost", cd, cc)
}

func (rcc *RPCClientConnector) Debit(cd *CallDescriptor, cc *CallCost) error {
	return rcc.Client.Call("Responder.Debit", cd, cc)
}

func (rcc *RPCClientConnector) MaxDebit(cd *CallDescriptor, cc *CallCost) error {
	return rcc.Client.Call("Responder.MaxDebit", cd, cc)
}

func (rcc *RPCClientConnector) RefundIncrements(cd *CallDescriptor, resp *float64) error {
	return rcc.Client.Call("Responder.RefundIncrements", cd, resp)
}

func (rcc *RPCClientConnector) GetMaxSessionTime(cd *CallDescriptor, resp *float64) error {
	return rcc.Client.Call("Responder.GetMaxSessionTime", cd, resp)
}

func (rcc *RPCClientConnector) GetDerivedMaxSessionTime(ev *CDR, reply *float64) error {
	return rcc.Client.Call("Responder.GetDerivedMaxSessionTime", ev, reply)
}

func (rcc *RPCClientConnector) GetSessionRuns(ev *CDR, sRuns *[]*SessionRun) error {
	return rcc.Client.Call("Responder.GetSessionRuns", ev, sRuns)
}

func (rcc *RPCClientConnector) GetDerivedChargers(attrs *utils.AttrDerivedChargers, dcs *utils.DerivedChargers) error {
	return rcc.Client.Call("ApierV1.GetDerivedChargers", attrs, dcs)
}

func (rcc *RPCClientConnector) ProcessCdr(cdr *CDR, reply *string) error {
	return rcc.Client.Call("CdrsV1.ProcessCdr", cdr, reply)
}

func (rcc *RPCClientConnector) LogCallCost(ccl *CallCostLog, reply *string) error {
	return rcc.Client.Call("CdrsV1.LogCallCost", ccl, reply)
}

func (rcc *RPCClientConnector) GetLCR(attrs *AttrGetLcr, reply *LCRCost) error {
	return rcc.Client.Call("Responder.GetLCR", attrs, reply)
}

func (rcc *RPCClientConnector) GetTimeout(i int, d *time.Duration) error {
	*d = rcc.Timeout
	return nil
}

type ConnectorPool []Connector

func (cp ConnectorPool) GetCost(cd *CallDescriptor, cc *CallCost) error {
	for _, con := range cp {
		c := make(chan error, 1)
		callCost := &CallCost{}

		var timeout time.Duration
		con.GetTimeout(0, &timeout)

		go func() { c <- con.GetCost(cd, callCost) }()
		select {
		case err := <-c:
			*cc = *callCost
			return err
		case <-time.After(timeout):
			// call timed out, continue
		}
	}
	return utils.ErrTimedOut
}

func (cp ConnectorPool) Debit(cd *CallDescriptor, cc *CallCost) error {
	for _, con := range cp {
		c := make(chan error, 1)
		callCost := &CallCost{}

		var timeout time.Duration
		con.GetTimeout(0, &timeout)

		go func() { c <- con.Debit(cd, callCost) }()
		select {
		case err := <-c:
			*cc = *callCost
			return err
		case <-time.After(timeout):
			// call timed out, continue
		}
	}
	return utils.ErrTimedOut
}

func (cp ConnectorPool) MaxDebit(cd *CallDescriptor, cc *CallCost) error {
	for _, con := range cp {
		c := make(chan error, 1)
		callCost := &CallCost{}

		var timeout time.Duration
		con.GetTimeout(0, &timeout)

		go func() { c <- con.MaxDebit(cd, callCost) }()
		select {
		case err := <-c:
			*cc = *callCost
			return err
		case <-time.After(timeout):
			// call timed out, continue
		}
	}
	return utils.ErrTimedOut
}

func (cp ConnectorPool) RefundIncrements(cd *CallDescriptor, resp *float64) error {
	for _, con := range cp {
		c := make(chan error, 1)
		var r float64

		var timeout time.Duration
		con.GetTimeout(0, &timeout)

		go func() { c <- con.RefundIncrements(cd, &r) }()
		select {
		case err := <-c:
			*resp = r
			return err
		case <-time.After(timeout):
			// call timed out, continue
		}
	}
	return utils.ErrTimedOut
}

func (cp ConnectorPool) GetMaxSessionTime(cd *CallDescriptor, resp *float64) error {
	for _, con := range cp {
		c := make(chan error, 1)
		var r float64

		var timeout time.Duration
		con.GetTimeout(0, &timeout)

		go func() { c <- con.GetMaxSessionTime(cd, &r) }()
		select {
		case err := <-c:
			*resp = r
			return err
		case <-time.After(timeout):
			// call timed out, continue
		}
	}
	return utils.ErrTimedOut
}

func (cp ConnectorPool) GetDerivedMaxSessionTime(ev *CDR, reply *float64) error {
	for _, con := range cp {
		c := make(chan error, 1)
		var r float64

		var timeout time.Duration
		con.GetTimeout(0, &timeout)

		go func() { c <- con.GetDerivedMaxSessionTime(ev, &r) }()
		select {
		case err := <-c:
			*reply = r
			return err
		case <-time.After(timeout):
			// call timed out, continue
		}
	}
	return utils.ErrTimedOut
}

func (cp ConnectorPool) GetSessionRuns(ev *CDR, sRuns *[]*SessionRun) error {
	for _, con := range cp {
		c := make(chan error, 1)
		sr := make([]*SessionRun, 0)

		var timeout time.Duration
		con.GetTimeout(0, &timeout)

		go func() { c <- con.GetSessionRuns(ev, &sr) }()
		select {
		case err := <-c:
			*sRuns = sr
			return err
		case <-time.After(timeout):
			// call timed out, continue
		}
>>>>>>> 2e530572
	}
	// get method
	method := reflect.ValueOf(rs).MethodByName(parts[1])
	if !method.IsValid() {
		return utils.ErrNotImplemented
	}
<<<<<<< HEAD
=======
	return utils.ErrTimedOut
}

func (cp ConnectorPool) ProcessCdr(cdr *CDR, reply *string) error {
	for _, con := range cp {
		c := make(chan error, 1)
		var r string
>>>>>>> 2e530572

	// construct the params
	params := []reflect.Value{reflect.ValueOf(args), reflect.ValueOf(reply)}

	ret := method.Call(params)
	if len(ret) != 1 {
		return utils.ErrServerError
	}
	if ret[0].Interface() == nil {
		return nil
	}
	err, ok := ret[0].Interface().(error)
	if !ok {
		return utils.ErrServerError
	}
	return err
}<|MERGE_RESOLUTION|>--- conflicted
+++ resolved
@@ -260,16 +260,12 @@
 }
 
 // Returns MaxSessionTime for an event received in SessionManager, considering DerivedCharging for it
-<<<<<<< HEAD
-func (rs *Responder) GetDerivedMaxSessionTime(ev *StoredCdr, reply *float64) error {
-	cacheKey := "GetDerivedMaxSessionTime" + ev.CgrId
+func (rs *Responder) GetDerivedMaxSessionTime(ev *CDR, reply *float64) error {
+	cacheKey := "GetDerivedMaxSessionTime" + ev.CGRID
 	if item, err := rs.getCache().Get(cacheKey); err == nil && item != nil {
 		*reply = item.Value.(float64)
 		return item.Err
 	}
-=======
-func (rs *Responder) GetDerivedMaxSessionTime(ev *CDR, reply *float64) error {
->>>>>>> 2e530572
 	if rs.Bal != nil {
 		err := errors.New("unsupported method on the balancer")
 		rs.getCache().Cache(cacheKey, &cache2go.CacheItem{Err: err})
@@ -368,16 +364,12 @@
 }
 
 // Used by SM to get all the prepaid CallDescriptors attached to a session
-<<<<<<< HEAD
-func (rs *Responder) GetSessionRuns(ev *StoredCdr, sRuns *[]*SessionRun) error {
-	cacheKey := "GetSessionRuns" + ev.CgrId
+func (rs *Responder) GetSessionRuns(ev *CDR, sRuns *[]*SessionRun) error {
+	cacheKey := "GetSessionRuns" + ev.CGRID
 	if item, err := rs.getCache().Get(cacheKey); err == nil && item != nil {
 		*sRuns = item.Value.([]*SessionRun)
 		return item.Err
 	}
-=======
-func (rs *Responder) GetSessionRuns(ev *CDR, sRuns *[]*SessionRun) error {
->>>>>>> 2e530572
 	if rs.Bal != nil {
 		err := errors.New("Unsupported method on the balancer")
 		rs.getCache().Cache(cacheKey, &cache2go.CacheItem{Err: err})
@@ -409,13 +401,7 @@
 		Account: ev.GetAccount(utils.META_DEFAULT), Subject: ev.GetSubject(utils.META_DEFAULT)}
 	dcs := &utils.DerivedChargers{}
 	if err := rs.GetDerivedChargers(attrsDC, dcs); err != nil {
-<<<<<<< HEAD
-		rs.getCache().Cache(cacheKey, &cache2go.CacheItem{Err: err})
-=======
-		rs.getCache().Cache(utils.GET_SESS_RUNS_CACHE_PREFIX+ev.CGRID, &cache2go.CacheItem{
-			Err: err,
-		})
->>>>>>> 2e530572
+		rs.getCache().Cache(cacheKey, &cache2go.CacheItem{Err: err})
 		return err
 	}
 	dcs, _ = dcs.AppendDefaultRun()
@@ -426,16 +412,9 @@
 		}
 		startTime, err := ev.GetAnswerTime(dc.AnswerTimeField, rs.Timezone)
 		if err != nil {
-<<<<<<< HEAD
 			err := errors.New("Error parsing answer event start time")
 			rs.getCache().Cache(cacheKey, &cache2go.CacheItem{Err: err})
 			return err
-=======
-			rs.getCache().Cache(utils.GET_SESS_RUNS_CACHE_PREFIX+ev.CGRID, &cache2go.CacheItem{
-				Err: err,
-			})
-			return errors.New("Error parsing answer event start time")
->>>>>>> 2e530572
 		}
 		cd := &CallDescriptor{
 			CgrId:       ev.GetCgrId(rs.Timezone),
@@ -450,13 +429,7 @@
 		sesRuns = append(sesRuns, &SessionRun{DerivedCharger: dc, CallDescriptor: cd})
 	}
 	*sRuns = sesRuns
-<<<<<<< HEAD
 	rs.getCache().Cache(cacheKey, &cache2go.CacheItem{Value: sRuns})
-=======
-	rs.getCache().Cache(utils.GET_SESS_RUNS_CACHE_PREFIX+ev.CGRID, &cache2go.CacheItem{
-		Value: sRuns,
-	})
->>>>>>> 2e530572
 	return nil
 }
 
@@ -472,27 +445,10 @@
 	return nil
 }
 
-<<<<<<< HEAD
 func (rs *Responder) GetLCR(attrs *AttrGetLcr, reply *LCRCost) error {
 	cacheKey := "GetLCR" + attrs.CgrId
 	if item, err := rs.getCache().Get(cacheKey); err == nil && item != nil {
 		*reply = *(item.Value.(*LCRCost))
-=======
-func (rs *Responder) ProcessCdr(cdr *CDR, reply *string) error {
-	if rs.CdrSrv == nil {
-		return errors.New("CDR_SERVER_NOT_RUNNING")
-	}
-	if err := rs.CdrSrv.ProcessCdr(cdr); err != nil {
-		return err
-	}
-	*reply = utils.OK
-	return nil
-}
-
-func (rs *Responder) LogCallCost(ccl *CallCostLog, reply *string) error {
-	if item, err := rs.getCache().Get(utils.LOG_CALL_COST_CACHE_PREFIX + ccl.CgrId); err == nil && item != nil {
-		*reply = item.Value.(string)
->>>>>>> 2e530572
 		return item.Err
 	}
 	if attrs.CallDescriptor.Subject == "" {
@@ -647,278 +603,16 @@
 	return nil
 }
 
-<<<<<<< HEAD
 func (rs *Responder) Call(serviceMethod string, args interface{}, reply interface{}) error {
 	parts := strings.Split(serviceMethod, ".")
 	if len(parts) != 2 {
 		return utils.ErrNotImplemented
-=======
-func (rs *Responder) GetTimeout(i int, d *time.Duration) error {
-	*d = rs.Timeout
-	return nil
-}
-
-// Reflection worker type for not standalone balancer
-type ResponderWorker struct{}
-
-func (rw *ResponderWorker) Call(serviceMethod string, args interface{}, reply interface{}) error {
-	methodName := strings.TrimLeft(serviceMethod, "Responder.")
-	switch args.(type) {
-	case CallDescriptor:
-		cd := args.(CallDescriptor)
-		switch reply.(type) {
-		case *CallCost:
-			rep := reply.(*CallCost)
-			method := reflect.ValueOf(&cd).MethodByName(methodName)
-			ret := method.Call([]reflect.Value{})
-			*rep = *(ret[0].Interface().(*CallCost))
-		case *float64:
-			rep := reply.(*float64)
-			method := reflect.ValueOf(&cd).MethodByName(methodName)
-			ret := method.Call([]reflect.Value{})
-			*rep = *(ret[0].Interface().(*float64))
-		}
-	case string:
-		switch methodName {
-		case "Status":
-			*(reply.(*string)) = "Local!"
-		case "Shutdown":
-			*(reply.(*string)) = "Done!"
-		}
-
-	}
-	return nil
-}
-
-func (rw *ResponderWorker) Close() error {
-	return nil
-}
-
-type Connector interface {
-	GetCost(*CallDescriptor, *CallCost) error
-	Debit(*CallDescriptor, *CallCost) error
-	MaxDebit(*CallDescriptor, *CallCost) error
-	RefundIncrements(*CallDescriptor, *float64) error
-	GetMaxSessionTime(*CallDescriptor, *float64) error
-	GetDerivedChargers(*utils.AttrDerivedChargers, *utils.DerivedChargers) error
-	GetDerivedMaxSessionTime(*CDR, *float64) error
-	GetSessionRuns(*CDR, *[]*SessionRun) error
-	ProcessCdr(*CDR, *string) error
-	LogCallCost(*CallCostLog, *string) error
-	GetLCR(*AttrGetLcr, *LCRCost) error
-	GetTimeout(int, *time.Duration) error
-}
-
-type RPCClientConnector struct {
-	Client  *rpcclient.RpcClient
-	Timeout time.Duration
-}
-
-func (rcc *RPCClientConnector) GetCost(cd *CallDescriptor, cc *CallCost) error {
-	return rcc.Client.Call("Responder.GetCost", cd, cc)
-}
-
-func (rcc *RPCClientConnector) Debit(cd *CallDescriptor, cc *CallCost) error {
-	return rcc.Client.Call("Responder.Debit", cd, cc)
-}
-
-func (rcc *RPCClientConnector) MaxDebit(cd *CallDescriptor, cc *CallCost) error {
-	return rcc.Client.Call("Responder.MaxDebit", cd, cc)
-}
-
-func (rcc *RPCClientConnector) RefundIncrements(cd *CallDescriptor, resp *float64) error {
-	return rcc.Client.Call("Responder.RefundIncrements", cd, resp)
-}
-
-func (rcc *RPCClientConnector) GetMaxSessionTime(cd *CallDescriptor, resp *float64) error {
-	return rcc.Client.Call("Responder.GetMaxSessionTime", cd, resp)
-}
-
-func (rcc *RPCClientConnector) GetDerivedMaxSessionTime(ev *CDR, reply *float64) error {
-	return rcc.Client.Call("Responder.GetDerivedMaxSessionTime", ev, reply)
-}
-
-func (rcc *RPCClientConnector) GetSessionRuns(ev *CDR, sRuns *[]*SessionRun) error {
-	return rcc.Client.Call("Responder.GetSessionRuns", ev, sRuns)
-}
-
-func (rcc *RPCClientConnector) GetDerivedChargers(attrs *utils.AttrDerivedChargers, dcs *utils.DerivedChargers) error {
-	return rcc.Client.Call("ApierV1.GetDerivedChargers", attrs, dcs)
-}
-
-func (rcc *RPCClientConnector) ProcessCdr(cdr *CDR, reply *string) error {
-	return rcc.Client.Call("CdrsV1.ProcessCdr", cdr, reply)
-}
-
-func (rcc *RPCClientConnector) LogCallCost(ccl *CallCostLog, reply *string) error {
-	return rcc.Client.Call("CdrsV1.LogCallCost", ccl, reply)
-}
-
-func (rcc *RPCClientConnector) GetLCR(attrs *AttrGetLcr, reply *LCRCost) error {
-	return rcc.Client.Call("Responder.GetLCR", attrs, reply)
-}
-
-func (rcc *RPCClientConnector) GetTimeout(i int, d *time.Duration) error {
-	*d = rcc.Timeout
-	return nil
-}
-
-type ConnectorPool []Connector
-
-func (cp ConnectorPool) GetCost(cd *CallDescriptor, cc *CallCost) error {
-	for _, con := range cp {
-		c := make(chan error, 1)
-		callCost := &CallCost{}
-
-		var timeout time.Duration
-		con.GetTimeout(0, &timeout)
-
-		go func() { c <- con.GetCost(cd, callCost) }()
-		select {
-		case err := <-c:
-			*cc = *callCost
-			return err
-		case <-time.After(timeout):
-			// call timed out, continue
-		}
-	}
-	return utils.ErrTimedOut
-}
-
-func (cp ConnectorPool) Debit(cd *CallDescriptor, cc *CallCost) error {
-	for _, con := range cp {
-		c := make(chan error, 1)
-		callCost := &CallCost{}
-
-		var timeout time.Duration
-		con.GetTimeout(0, &timeout)
-
-		go func() { c <- con.Debit(cd, callCost) }()
-		select {
-		case err := <-c:
-			*cc = *callCost
-			return err
-		case <-time.After(timeout):
-			// call timed out, continue
-		}
-	}
-	return utils.ErrTimedOut
-}
-
-func (cp ConnectorPool) MaxDebit(cd *CallDescriptor, cc *CallCost) error {
-	for _, con := range cp {
-		c := make(chan error, 1)
-		callCost := &CallCost{}
-
-		var timeout time.Duration
-		con.GetTimeout(0, &timeout)
-
-		go func() { c <- con.MaxDebit(cd, callCost) }()
-		select {
-		case err := <-c:
-			*cc = *callCost
-			return err
-		case <-time.After(timeout):
-			// call timed out, continue
-		}
-	}
-	return utils.ErrTimedOut
-}
-
-func (cp ConnectorPool) RefundIncrements(cd *CallDescriptor, resp *float64) error {
-	for _, con := range cp {
-		c := make(chan error, 1)
-		var r float64
-
-		var timeout time.Duration
-		con.GetTimeout(0, &timeout)
-
-		go func() { c <- con.RefundIncrements(cd, &r) }()
-		select {
-		case err := <-c:
-			*resp = r
-			return err
-		case <-time.After(timeout):
-			// call timed out, continue
-		}
-	}
-	return utils.ErrTimedOut
-}
-
-func (cp ConnectorPool) GetMaxSessionTime(cd *CallDescriptor, resp *float64) error {
-	for _, con := range cp {
-		c := make(chan error, 1)
-		var r float64
-
-		var timeout time.Duration
-		con.GetTimeout(0, &timeout)
-
-		go func() { c <- con.GetMaxSessionTime(cd, &r) }()
-		select {
-		case err := <-c:
-			*resp = r
-			return err
-		case <-time.After(timeout):
-			// call timed out, continue
-		}
-	}
-	return utils.ErrTimedOut
-}
-
-func (cp ConnectorPool) GetDerivedMaxSessionTime(ev *CDR, reply *float64) error {
-	for _, con := range cp {
-		c := make(chan error, 1)
-		var r float64
-
-		var timeout time.Duration
-		con.GetTimeout(0, &timeout)
-
-		go func() { c <- con.GetDerivedMaxSessionTime(ev, &r) }()
-		select {
-		case err := <-c:
-			*reply = r
-			return err
-		case <-time.After(timeout):
-			// call timed out, continue
-		}
-	}
-	return utils.ErrTimedOut
-}
-
-func (cp ConnectorPool) GetSessionRuns(ev *CDR, sRuns *[]*SessionRun) error {
-	for _, con := range cp {
-		c := make(chan error, 1)
-		sr := make([]*SessionRun, 0)
-
-		var timeout time.Duration
-		con.GetTimeout(0, &timeout)
-
-		go func() { c <- con.GetSessionRuns(ev, &sr) }()
-		select {
-		case err := <-c:
-			*sRuns = sr
-			return err
-		case <-time.After(timeout):
-			// call timed out, continue
-		}
->>>>>>> 2e530572
 	}
 	// get method
 	method := reflect.ValueOf(rs).MethodByName(parts[1])
 	if !method.IsValid() {
 		return utils.ErrNotImplemented
 	}
-<<<<<<< HEAD
-=======
-	return utils.ErrTimedOut
-}
-
-func (cp ConnectorPool) ProcessCdr(cdr *CDR, reply *string) error {
-	for _, con := range cp {
-		c := make(chan error, 1)
-		var r string
->>>>>>> 2e530572
-
 	// construct the params
 	params := []reflect.Value{reflect.ValueOf(args), reflect.ValueOf(reply)}
 
