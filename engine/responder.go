--- conflicted
+++ resolved
@@ -496,52 +496,8 @@
 	return nil
 }
 
-<<<<<<< HEAD
 func (rs *Responder) GetLCR(attrs *AttrGetLcr, reply *LCRCost) error {
 	cacheKey := "GetLCR" + attrs.CgrID
-	if item, err := rs.getCache().Get(cacheKey); err == nil && item != nil {
-		*reply = *(item.Value.(*LCRCost))
-		return item.Err
-	}
-=======
-func (rs *Responder) ProcessCdr(cdr *CDR, reply *string) error {
-	if rs.CdrSrv == nil {
-		return errors.New("CDR_SERVER_NOT_RUNNING")
-	}
-	if err := rs.CdrSrv.ProcessCdr(cdr); err != nil {
-		return err
-	}
-	*reply = utils.OK
-	return nil
-}
-
-func (rs *Responder) StoreSMCost(attrs AttrCDRSStoreSMCost, reply *string) error {
-	if item, err := rs.getCache().Get(utils.LOG_CALL_COST_CACHE_PREFIX + attrs.Cost.CGRID); err == nil && item != nil {
-		*reply = item.Value.(string)
-		return item.Err
-	}
-	if rs.CdrSrv == nil {
-		err := errors.New("CDR_SERVER_NOT_RUNNING")
-		rs.getCache().Cache(utils.LOG_CALL_COST_CACHE_PREFIX+attrs.Cost.CGRID, &cache2go.CacheItem{
-			Err: err,
-		})
-		return err
-	}
-	if err := rs.CdrSrv.StoreSMCost(attrs.Cost, attrs.CheckDuplicate); err != nil {
-		rs.getCache().Cache(utils.LOG_CALL_COST_CACHE_PREFIX+attrs.Cost.CGRID, &cache2go.CacheItem{
-			Err: err,
-		})
-		return err
-	}
-	*reply = utils.OK
-	rs.getCache().Cache(utils.LOG_CALL_COST_CACHE_PREFIX+attrs.Cost.CGRID, &cache2go.CacheItem{
-		Value: utils.OK,
-	})
-	return nil
-}
-
-func (rs *Responder) GetLCR(attrs *AttrGetLcr, reply *LCRCost) error {
->>>>>>> 0c3a0739
 	if attrs.CallDescriptor.Subject == "" {
 		attrs.CallDescriptor.Subject = attrs.CallDescriptor.Account
 	}
@@ -564,7 +520,6 @@
 		rs.getCache().Cache(cacheKey, &cache2go.CacheItem{Err: err})
 		return err
 	}
-
 	lcrCost, err := attrs.CallDescriptor.GetLCR(rs.Stats, attrs.Paginator)
 	if err != nil {
 		rs.getCache().Cache(cacheKey, &cache2go.CacheItem{Err: err})
@@ -700,281 +655,10 @@
 	return nil
 }
 
-<<<<<<< HEAD
 func (rs *Responder) Call(serviceMethod string, args interface{}, reply interface{}) error {
 	parts := strings.Split(serviceMethod, ".")
 	if len(parts) != 2 {
 		return utils.ErrNotImplemented
-=======
-// Reflection worker type for not standalone balancer
-type ResponderWorker struct{}
-
-func (rw *ResponderWorker) Call(serviceMethod string, args interface{}, reply interface{}) error {
-	methodName := strings.TrimLeft(serviceMethod, "Responder.")
-	switch args.(type) {
-	case CallDescriptor:
-		cd := args.(CallDescriptor)
-		switch reply.(type) {
-		case *CallCost:
-			rep := reply.(*CallCost)
-			method := reflect.ValueOf(&cd).MethodByName(methodName)
-			ret := method.Call([]reflect.Value{})
-			*rep = *(ret[0].Interface().(*CallCost))
-		case *float64:
-			rep := reply.(*float64)
-			method := reflect.ValueOf(&cd).MethodByName(methodName)
-			ret := method.Call([]reflect.Value{})
-			*rep = *(ret[0].Interface().(*float64))
-		}
-	case string:
-		switch methodName {
-		case "Status":
-			*(reply.(*string)) = "Local!"
-		case "Shutdown":
-			*(reply.(*string)) = "Done!"
-		}
-
-	}
-	return nil
-}
-
-func (rw *ResponderWorker) Close() error {
-	return nil
-}
-
-type Connector interface {
-	GetCost(*CallDescriptor, *CallCost) error
-	Debit(*CallDescriptor, *CallCost) error
-	MaxDebit(*CallDescriptor, *CallCost) error
-	RefundIncrements(*CallDescriptor, *float64) error
-	RefundRounding(*CallDescriptor, *float64) error
-	GetMaxSessionTime(*CallDescriptor, *float64) error
-	GetDerivedChargers(*utils.AttrDerivedChargers, *utils.DerivedChargers) error
-	GetDerivedMaxSessionTime(*CDR, *float64) error
-	GetSessionRuns(*CDR, *[]*SessionRun) error
-	ProcessCdr(*CDR, *string) error
-	StoreSMCost(AttrCDRSStoreSMCost, *string) error
-	GetLCR(*AttrGetLcr, *LCRCost) error
-	GetTimeout(int, *time.Duration) error
-}
-
-type RPCClientConnector struct {
-	Client  *rpcclient.RpcClient
-	Timeout time.Duration
-}
-
-func (rcc *RPCClientConnector) GetCost(cd *CallDescriptor, cc *CallCost) error {
-	return rcc.Client.Call("Responder.GetCost", cd, cc)
-}
-
-func (rcc *RPCClientConnector) Debit(cd *CallDescriptor, cc *CallCost) error {
-	return rcc.Client.Call("Responder.Debit", cd, cc)
-}
-
-func (rcc *RPCClientConnector) MaxDebit(cd *CallDescriptor, cc *CallCost) error {
-	return rcc.Client.Call("Responder.MaxDebit", cd, cc)
-}
-
-func (rcc *RPCClientConnector) RefundIncrements(cd *CallDescriptor, resp *float64) error {
-	return rcc.Client.Call("Responder.RefundIncrements", cd, resp)
-}
-
-func (rcc *RPCClientConnector) RefundRounding(cd *CallDescriptor, resp *float64) error {
-	return rcc.Client.Call("Responder.RefundRounding", cd, resp)
-}
-
-func (rcc *RPCClientConnector) GetMaxSessionTime(cd *CallDescriptor, resp *float64) error {
-	return rcc.Client.Call("Responder.GetMaxSessionTime", cd, resp)
-}
-
-func (rcc *RPCClientConnector) GetDerivedMaxSessionTime(ev *CDR, reply *float64) error {
-	return rcc.Client.Call("Responder.GetDerivedMaxSessionTime", ev, reply)
-}
-
-func (rcc *RPCClientConnector) GetSessionRuns(ev *CDR, sRuns *[]*SessionRun) error {
-	return rcc.Client.Call("Responder.GetSessionRuns", ev, sRuns)
-}
-
-func (rcc *RPCClientConnector) GetDerivedChargers(attrs *utils.AttrDerivedChargers, dcs *utils.DerivedChargers) error {
-	return rcc.Client.Call("ApierV1.GetDerivedChargers", attrs, dcs)
-}
-
-func (rcc *RPCClientConnector) ProcessCdr(cdr *CDR, reply *string) error {
-	return rcc.Client.Call("CdrsV1.ProcessCdr", cdr, reply)
-}
-
-func (rcc *RPCClientConnector) StoreSMCost(attrs AttrCDRSStoreSMCost, reply *string) error {
-	return rcc.Client.Call("CdrsV1.StoreSMCost", attrs, reply)
-}
-
-func (rcc *RPCClientConnector) GetLCR(attrs *AttrGetLcr, reply *LCRCost) error {
-	return rcc.Client.Call("Responder.GetLCR", attrs, reply)
-}
-
-func (rcc *RPCClientConnector) GetTimeout(i int, d *time.Duration) error {
-	*d = rcc.Timeout
-	return nil
-}
-
-type ConnectorPool []Connector
-
-func (cp ConnectorPool) GetCost(cd *CallDescriptor, cc *CallCost) error {
-	for _, con := range cp {
-		c := make(chan error, 1)
-		callCost := &CallCost{}
-
-		var timeout time.Duration
-		con.GetTimeout(0, &timeout)
-
-		go func() { c <- con.GetCost(cd, callCost) }()
-		select {
-		case err := <-c:
-			*cc = *callCost
-			return err
-		case <-time.After(timeout):
-			// call timed out, continue
-		}
-	}
-	return utils.ErrTimedOut
-}
-
-func (cp ConnectorPool) Debit(cd *CallDescriptor, cc *CallCost) error {
-	for _, con := range cp {
-		c := make(chan error, 1)
-		callCost := &CallCost{}
-
-		var timeout time.Duration
-		con.GetTimeout(0, &timeout)
-
-		go func() { c <- con.Debit(cd, callCost) }()
-		select {
-		case err := <-c:
-			*cc = *callCost
-			return err
-		case <-time.After(timeout):
-			// call timed out, continue
-		}
-	}
-	return utils.ErrTimedOut
-}
-
-func (cp ConnectorPool) MaxDebit(cd *CallDescriptor, cc *CallCost) error {
-	for _, con := range cp {
-		c := make(chan error, 1)
-		callCost := &CallCost{}
-
-		var timeout time.Duration
-		con.GetTimeout(0, &timeout)
-
-		go func() { c <- con.MaxDebit(cd, callCost) }()
-		select {
-		case err := <-c:
-			*cc = *callCost
-			return err
-		case <-time.After(timeout):
-			// call timed out, continue
-		}
-	}
-	return utils.ErrTimedOut
-}
-
-func (cp ConnectorPool) RefundIncrements(cd *CallDescriptor, resp *float64) error {
-	for _, con := range cp {
-		c := make(chan error, 1)
-		var r float64
-
-		var timeout time.Duration
-		con.GetTimeout(0, &timeout)
-
-		go func() { c <- con.RefundIncrements(cd, &r) }()
-		select {
-		case err := <-c:
-			*resp = r
-			return err
-		case <-time.After(timeout):
-			// call timed out, continue
-		}
-	}
-	return utils.ErrTimedOut
-}
-
-func (cp ConnectorPool) RefundRounding(cd *CallDescriptor, resp *float64) error {
-	for _, con := range cp {
-		c := make(chan error, 1)
-		var r float64
-
-		var timeout time.Duration
-		con.GetTimeout(0, &timeout)
-
-		go func() { c <- con.RefundRounding(cd, &r) }()
-		select {
-		case err := <-c:
-			*resp = r
-			return err
-		case <-time.After(timeout):
-			// call timed out, continue
-		}
-	}
-	return utils.ErrTimedOut
-}
-
-func (cp ConnectorPool) GetMaxSessionTime(cd *CallDescriptor, resp *float64) error {
-	for _, con := range cp {
-		c := make(chan error, 1)
-		var r float64
-
-		var timeout time.Duration
-		con.GetTimeout(0, &timeout)
-
-		go func() { c <- con.GetMaxSessionTime(cd, &r) }()
-		select {
-		case err := <-c:
-			*resp = r
-			return err
-		case <-time.After(timeout):
-			// call timed out, continue
-		}
-	}
-	return utils.ErrTimedOut
-}
-
-func (cp ConnectorPool) GetDerivedMaxSessionTime(ev *CDR, reply *float64) error {
-	for _, con := range cp {
-		c := make(chan error, 1)
-		var r float64
-
-		var timeout time.Duration
-		con.GetTimeout(0, &timeout)
-
-		go func() { c <- con.GetDerivedMaxSessionTime(ev, &r) }()
-		select {
-		case err := <-c:
-			*reply = r
-			return err
-		case <-time.After(timeout):
-			// call timed out, continue
-		}
-	}
-	return utils.ErrTimedOut
-}
-
-func (cp ConnectorPool) GetSessionRuns(ev *CDR, sRuns *[]*SessionRun) error {
-	for _, con := range cp {
-		c := make(chan error, 1)
-		sr := make([]*SessionRun, 0)
-
-		var timeout time.Duration
-		con.GetTimeout(0, &timeout)
-
-		go func() { c <- con.GetSessionRuns(ev, &sr) }()
-		select {
-		case err := <-c:
-			*sRuns = sr
-			return err
-		case <-time.After(timeout):
-			// call timed out, continue
-		}
->>>>>>> 0c3a0739
 	}
 	// get method
 	method := reflect.ValueOf(rs).MethodByName(parts[1])
@@ -988,29 +672,8 @@
 	if len(ret) != 1 {
 		return utils.ErrServerError
 	}
-<<<<<<< HEAD
 	if ret[0].Interface() == nil {
 		return nil
-=======
-	return utils.ErrTimedOut
-}
-
-func (cp ConnectorPool) StoreSMCost(attrs AttrCDRSStoreSMCost, reply *string) error {
-	for _, con := range cp {
-		c := make(chan error, 1)
-		var r string
-
-		var timeout time.Duration
-		con.GetTimeout(0, &timeout)
-		go func() { c <- con.StoreSMCost(attrs, &r) }()
-		select {
-		case err := <-c:
-			*reply = r
-			return err
-		case <-time.After(timeout):
-			// call timed out, continue
-		}
->>>>>>> 0c3a0739
 	}
 	err, ok := ret[0].Interface().(error)
 	if !ok {
