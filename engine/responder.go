--- conflicted
+++ resolved
@@ -24,7 +24,6 @@
 	"net/rpc"
 	"reflect"
 	"runtime"
-	"strconv"
 	"strings"
 	"time"
 
@@ -51,6 +50,7 @@
 	Bal           *balancer2go.Balancer
 	ExitChan      chan bool
 	Stats         rpcclient.RpcClientConnection
+	Timeout       time.Duration
 	Timezone      string
 	cnt           int64
 	responseCache *cache2go.ResponseCache
@@ -194,16 +194,9 @@
 	return
 }
 
-<<<<<<< HEAD
-func (rs *Responder) MaxDebit(arg *CallDescriptor, reply *CallCost) (err error) {
-	cacheKey := "MaxDebit" + arg.CgrId + strconv.FormatFloat(arg.LoopIndex, 'f', -1, 64)
-	if item, err := rs.getCache().Get(cacheKey); err == nil && item != nil {
-		*reply = *(item.Value.(*CallCost))
-=======
 func (rs *Responder) RefundIncrements(arg *CallDescriptor, reply *float64) (err error) {
 	if item, err := rs.getCache().Get(utils.REFUND_INCR_CACHE_PREFIX + arg.CgrID + arg.RunID); err == nil && item != nil {
 		*reply = *(item.Value.(*float64))
->>>>>>> 3097315a
 		return item.Err
 	}
 	if arg.Subject == "" {
@@ -224,38 +217,12 @@
 			Subject:     arg.Subject,
 			Context:     utils.ALIAS_CONTEXT_RATING,
 		}, arg, utils.EXTRA_FIELDS); err != nil && err != utils.ErrNotFound {
-		rs.getCache().Cache(cacheKey, &cache2go.CacheItem{Err: err})
-		return err
-	}
-<<<<<<< HEAD
-	// replace user profile fields
-	if err := LoadUserProfile(arg, utils.EXTRA_FIELDS); err != nil {
-		rs.getCache().Cache(cacheKey, &cache2go.CacheItem{Err: err})
-		return err
-	}
-=======
-
->>>>>>> 3097315a
+		return err
+	}
+
 	if rs.Bal != nil {
 		*reply, err = rs.callMethod(arg, "Responder.RefundIncrements")
 	} else {
-<<<<<<< HEAD
-		r, e := arg.MaxDebit()
-		if e != nil {
-			rs.getCache().Cache(cacheKey, &cache2go.CacheItem{Err: e})
-			return e
-		} else if r != nil {
-			*reply = *r
-		}
-	}
-	rs.getCache().Cache(cacheKey, &cache2go.CacheItem{Value: reply, Err: err})
-	return
-}
-
-func (rs *Responder) RefundIncrements(arg *CallDescriptor, reply *float64) (err error) {
-	cacheKey := "RefundIncrements" + arg.CgrId
-	if item, err := rs.getCache().Get(cacheKey); err == nil && item != nil {
-=======
 		err = arg.RefundIncrements()
 	}
 	rs.getCache().Cache(utils.REFUND_INCR_CACHE_PREFIX+arg.CgrID+arg.RunID, &cache2go.CacheItem{
@@ -267,7 +234,6 @@
 
 func (rs *Responder) RefundRounding(arg *CallDescriptor, reply *float64) (err error) {
 	if item, err := rs.getCache().Get(utils.REFUND_ROUND_CACHE_PREFIX + arg.CgrID + arg.RunID); err == nil && item != nil {
->>>>>>> 3097315a
 		*reply = *(item.Value.(*float64))
 		return item.Err
 	}
@@ -289,31 +255,18 @@
 			Subject:     arg.Subject,
 			Context:     utils.ALIAS_CONTEXT_RATING,
 		}, arg, utils.EXTRA_FIELDS); err != nil && err != utils.ErrNotFound {
-		rs.getCache().Cache(cacheKey, &cache2go.CacheItem{Err: err})
-		return err
-	}
-<<<<<<< HEAD
-	// replace user profile fields
-	if err := LoadUserProfile(arg, utils.EXTRA_FIELDS); err != nil {
-		rs.getCache().Cache(cacheKey, &cache2go.CacheItem{Err: err})
-		return err
-	}
-=======
-
->>>>>>> 3097315a
+		return err
+	}
+
 	if rs.Bal != nil {
 		*reply, err = rs.callMethod(arg, "Responder.RefundRounding")
 	} else {
 		err = arg.RefundRounding()
 	}
-<<<<<<< HEAD
-	rs.getCache().Cache(cacheKey, &cache2go.CacheItem{Value: reply, Err: err})
-=======
 	rs.getCache().Cache(utils.REFUND_ROUND_CACHE_PREFIX+arg.CgrID+arg.RunID, &cache2go.CacheItem{
 		Value: reply,
 		Err:   err,
 	})
->>>>>>> 3097315a
 	return
 }
 
@@ -350,15 +303,8 @@
 
 // Returns MaxSessionTime for an event received in SessionManager, considering DerivedCharging for it
 func (rs *Responder) GetDerivedMaxSessionTime(ev *CDR, reply *float64) error {
-	cacheKey := "GetDerivedMaxSessionTime" + ev.CGRID
-	if item, err := rs.getCache().Get(cacheKey); err == nil && item != nil {
-		*reply = item.Value.(float64)
-		return item.Err
-	}
-	if rs.Bal != nil {
-		err := errors.New("unsupported method on the balancer")
-		rs.getCache().Cache(cacheKey, &cache2go.CacheItem{Err: err})
-		return err
+	if rs.Bal != nil {
+		return errors.New("unsupported method on the balancer")
 	}
 	if ev.Subject == "" {
 		ev.Subject = ev.Account
@@ -378,24 +324,14 @@
 			Subject:     ev.Subject,
 			Context:     utils.ALIAS_CONTEXT_RATING,
 		}, ev, utils.EXTRA_FIELDS); err != nil && err != utils.ErrNotFound {
-		rs.getCache().Cache(cacheKey, &cache2go.CacheItem{Err: err})
-		return err
-	}
-<<<<<<< HEAD
-	// replace user profile fields
-	if err := LoadUserProfile(ev, utils.EXTRA_FIELDS); err != nil {
-		rs.getCache().Cache(cacheKey, &cache2go.CacheItem{Err: err})
-		return err
-	}
-=======
-
->>>>>>> 3097315a
+		return err
+	}
+
 	maxCallDuration := -1.0
 	attrsDC := &utils.AttrDerivedChargers{Tenant: ev.GetTenant(utils.META_DEFAULT), Category: ev.GetCategory(utils.META_DEFAULT), Direction: ev.GetDirection(utils.META_DEFAULT),
 		Account: ev.GetAccount(utils.META_DEFAULT), Subject: ev.GetSubject(utils.META_DEFAULT)}
 	dcs := &utils.DerivedChargers{}
 	if err := rs.GetDerivedChargers(attrsDC, dcs); err != nil {
-		rs.getCache().Cache(cacheKey, &cache2go.CacheItem{Err: err})
 		return err
 	}
 	dcs, _ = dcs.AppendDefaultRun()
@@ -416,12 +352,10 @@
 		}
 		startTime, err := ev.GetSetupTime(utils.META_DEFAULT, rs.Timezone)
 		if err != nil {
-			rs.getCache().Cache(cacheKey, &cache2go.CacheItem{Err: err})
 			return err
 		}
 		usage, err := ev.GetDuration(utils.META_DEFAULT)
 		if err != nil {
-			rs.getCache().Cache(cacheKey, &cache2go.CacheItem{Err: err})
 			return err
 		}
 		if usage == 0 {
@@ -444,7 +378,6 @@
 		err = rs.GetMaxSessionTime(cd, &remainingDuration)
 		if err != nil {
 			*reply = 0
-			rs.getCache().Cache(cacheKey, &cache2go.CacheItem{Err: err})
 			return err
 		}
 		if utils.IsSliceMember([]string{utils.META_POSTPAID, utils.POSTPAID}, ev.GetReqType(dc.RequestTypeField)) {
@@ -458,22 +391,14 @@
 			maxCallDuration = remainingDuration
 		}
 	}
-	rs.getCache().Cache(cacheKey, &cache2go.CacheItem{Value: maxCallDuration})
 	*reply = maxCallDuration
 	return nil
 }
 
 // Used by SM to get all the prepaid CallDescriptors attached to a session
 func (rs *Responder) GetSessionRuns(ev *CDR, sRuns *[]*SessionRun) error {
-	cacheKey := "GetSessionRuns" + ev.CGRID
-	if item, err := rs.getCache().Get(cacheKey); err == nil && item != nil {
-		*sRuns = item.Value.([]*SessionRun)
-		return item.Err
-	}
-	if rs.Bal != nil {
-		err := errors.New("Unsupported method on the balancer")
-		rs.getCache().Cache(cacheKey, &cache2go.CacheItem{Err: err})
-		return err
+	if rs.Bal != nil {
+		return errors.New("Unsupported method on the balancer")
 	}
 	if ev.Subject == "" {
 		ev.Subject = ev.Account
@@ -494,25 +419,18 @@
 			Subject:     ev.Subject,
 			Context:     utils.ALIAS_CONTEXT_RATING,
 		}, ev, utils.EXTRA_FIELDS); err != nil && err != utils.ErrNotFound {
-		rs.getCache().Cache(cacheKey, &cache2go.CacheItem{Err: err})
-		return err
-	}
-<<<<<<< HEAD
-	// replace user profile fields
-	if err := LoadUserProfile(ev, utils.EXTRA_FIELDS); err != nil {
-		rs.getCache().Cache(cacheKey, &cache2go.CacheItem{Err: err})
-		return err
-	}
-=======
+		return err
+	}
 
 	//utils.Logger.Info(fmt.Sprintf("DC after: %+v", ev))
->>>>>>> 3097315a
 	attrsDC := &utils.AttrDerivedChargers{Tenant: ev.GetTenant(utils.META_DEFAULT), Category: ev.GetCategory(utils.META_DEFAULT), Direction: ev.GetDirection(utils.META_DEFAULT),
 		Account: ev.GetAccount(utils.META_DEFAULT), Subject: ev.GetSubject(utils.META_DEFAULT), Destination: ev.GetDestination(utils.META_DEFAULT)}
 	//utils.Logger.Info(fmt.Sprintf("Derived chargers for: %+v", attrsDC))
 	dcs := &utils.DerivedChargers{}
 	if err := rs.GetDerivedChargers(attrsDC, dcs); err != nil {
-		rs.getCache().Cache(cacheKey, &cache2go.CacheItem{Err: err})
+		rs.getCache().Cache(utils.GET_SESS_RUNS_CACHE_PREFIX+ev.CGRID, &cache2go.CacheItem{
+			Err: err,
+		})
 		return err
 	}
 	dcs, _ = dcs.AppendDefaultRun()
@@ -524,9 +442,10 @@
 		}
 		startTime, err := ev.GetAnswerTime(dc.AnswerTimeField, rs.Timezone)
 		if err != nil {
-			err := errors.New("Error parsing answer event start time")
-			rs.getCache().Cache(cacheKey, &cache2go.CacheItem{Err: err})
-			return err
+			rs.getCache().Cache(utils.GET_SESS_RUNS_CACHE_PREFIX+ev.CGRID, &cache2go.CacheItem{
+				Err: err,
+			})
+			return errors.New("Error parsing answer event start time")
 		}
 		endTime, err := ev.GetEndTime("", rs.Timezone)
 		if err != nil {
@@ -559,7 +478,9 @@
 	}
 	//utils.Logger.Info(fmt.Sprintf("RUNS: %v", len(sesRuns)))
 	*sRuns = sesRuns
-	rs.getCache().Cache(cacheKey, &cache2go.CacheItem{Value: sRuns})
+	rs.getCache().Cache(utils.GET_SESS_RUNS_CACHE_PREFIX+ev.CGRID, &cache2go.CacheItem{
+		Value: sRuns,
+	})
 	return nil
 }
 
@@ -576,7 +497,7 @@
 }
 
 func (rs *Responder) GetLCR(attrs *AttrGetLcr, reply *LCRCost) error {
-	cacheKey := "GetLCR" + attrs.CgrId
+	cacheKey := "GetLCR" + attrs.CgrID
 	if item, err := rs.getCache().Get(cacheKey); err == nil && item != nil {
 		*reply = *(item.Value.(*LCRCost))
 		return item.Err
@@ -734,286 +655,15 @@
 	return nil
 }
 
-<<<<<<< HEAD
+func (rs *Responder) GetTimeout(i int, d *time.Duration) error {
+	*d = rs.Timeout
+	return nil
+}
+
 func (rs *Responder) Call(serviceMethod string, args interface{}, reply interface{}) error {
 	parts := strings.Split(serviceMethod, ".")
 	if len(parts) != 2 {
 		return utils.ErrNotImplemented
-=======
-func (rs *Responder) GetTimeout(i int, d *time.Duration) error {
-	*d = rs.Timeout
-	return nil
-}
-
-// Reflection worker type for not standalone balancer
-type ResponderWorker struct{}
-
-func (rw *ResponderWorker) Call(serviceMethod string, args interface{}, reply interface{}) error {
-	methodName := strings.TrimLeft(serviceMethod, "Responder.")
-	switch args.(type) {
-	case CallDescriptor:
-		cd := args.(CallDescriptor)
-		switch reply.(type) {
-		case *CallCost:
-			rep := reply.(*CallCost)
-			method := reflect.ValueOf(&cd).MethodByName(methodName)
-			ret := method.Call([]reflect.Value{})
-			*rep = *(ret[0].Interface().(*CallCost))
-		case *float64:
-			rep := reply.(*float64)
-			method := reflect.ValueOf(&cd).MethodByName(methodName)
-			ret := method.Call([]reflect.Value{})
-			*rep = *(ret[0].Interface().(*float64))
-		}
-	case string:
-		switch methodName {
-		case "Status":
-			*(reply.(*string)) = "Local!"
-		case "Shutdown":
-			*(reply.(*string)) = "Done!"
-		}
-
-	}
-	return nil
-}
-
-func (rw *ResponderWorker) Close() error {
-	return nil
-}
-
-type Connector interface {
-	GetCost(*CallDescriptor, *CallCost) error
-	Debit(*CallDescriptor, *CallCost) error
-	MaxDebit(*CallDescriptor, *CallCost) error
-	RefundIncrements(*CallDescriptor, *float64) error
-	RefundRounding(*CallDescriptor, *float64) error
-	GetMaxSessionTime(*CallDescriptor, *float64) error
-	GetDerivedChargers(*utils.AttrDerivedChargers, *utils.DerivedChargers) error
-	GetDerivedMaxSessionTime(*CDR, *float64) error
-	GetSessionRuns(*CDR, *[]*SessionRun) error
-	ProcessCdr(*CDR, *string) error
-	LogCallCost(*CallCostLog, *string) error
-	GetLCR(*AttrGetLcr, *LCRCost) error
-	GetTimeout(int, *time.Duration) error
-}
-
-type RPCClientConnector struct {
-	Client  *rpcclient.RpcClient
-	Timeout time.Duration
-}
-
-func (rcc *RPCClientConnector) GetCost(cd *CallDescriptor, cc *CallCost) error {
-	return rcc.Client.Call("Responder.GetCost", cd, cc)
-}
-
-func (rcc *RPCClientConnector) Debit(cd *CallDescriptor, cc *CallCost) error {
-	return rcc.Client.Call("Responder.Debit", cd, cc)
-}
-
-func (rcc *RPCClientConnector) MaxDebit(cd *CallDescriptor, cc *CallCost) error {
-	return rcc.Client.Call("Responder.MaxDebit", cd, cc)
-}
-
-func (rcc *RPCClientConnector) RefundIncrements(cd *CallDescriptor, resp *float64) error {
-	return rcc.Client.Call("Responder.RefundIncrements", cd, resp)
-}
-
-func (rcc *RPCClientConnector) RefundRounding(cd *CallDescriptor, resp *float64) error {
-	return rcc.Client.Call("Responder.RefundRounding", cd, resp)
-}
-
-func (rcc *RPCClientConnector) GetMaxSessionTime(cd *CallDescriptor, resp *float64) error {
-	return rcc.Client.Call("Responder.GetMaxSessionTime", cd, resp)
-}
-
-func (rcc *RPCClientConnector) GetDerivedMaxSessionTime(ev *CDR, reply *float64) error {
-	return rcc.Client.Call("Responder.GetDerivedMaxSessionTime", ev, reply)
-}
-
-func (rcc *RPCClientConnector) GetSessionRuns(ev *CDR, sRuns *[]*SessionRun) error {
-	return rcc.Client.Call("Responder.GetSessionRuns", ev, sRuns)
-}
-
-func (rcc *RPCClientConnector) GetDerivedChargers(attrs *utils.AttrDerivedChargers, dcs *utils.DerivedChargers) error {
-	return rcc.Client.Call("ApierV1.GetDerivedChargers", attrs, dcs)
-}
-
-func (rcc *RPCClientConnector) ProcessCdr(cdr *CDR, reply *string) error {
-	return rcc.Client.Call("CdrsV1.ProcessCdr", cdr, reply)
-}
-
-func (rcc *RPCClientConnector) LogCallCost(ccl *CallCostLog, reply *string) error {
-	return rcc.Client.Call("CdrsV1.LogCallCost", ccl, reply)
-}
-
-func (rcc *RPCClientConnector) GetLCR(attrs *AttrGetLcr, reply *LCRCost) error {
-	return rcc.Client.Call("Responder.GetLCR", attrs, reply)
-}
-
-func (rcc *RPCClientConnector) GetTimeout(i int, d *time.Duration) error {
-	*d = rcc.Timeout
-	return nil
-}
-
-type ConnectorPool []Connector
-
-func (cp ConnectorPool) GetCost(cd *CallDescriptor, cc *CallCost) error {
-	for _, con := range cp {
-		c := make(chan error, 1)
-		callCost := &CallCost{}
-
-		var timeout time.Duration
-		con.GetTimeout(0, &timeout)
-
-		go func() { c <- con.GetCost(cd, callCost) }()
-		select {
-		case err := <-c:
-			*cc = *callCost
-			return err
-		case <-time.After(timeout):
-			// call timed out, continue
-		}
-	}
-	return utils.ErrTimedOut
-}
-
-func (cp ConnectorPool) Debit(cd *CallDescriptor, cc *CallCost) error {
-	for _, con := range cp {
-		c := make(chan error, 1)
-		callCost := &CallCost{}
-
-		var timeout time.Duration
-		con.GetTimeout(0, &timeout)
-
-		go func() { c <- con.Debit(cd, callCost) }()
-		select {
-		case err := <-c:
-			*cc = *callCost
-			return err
-		case <-time.After(timeout):
-			// call timed out, continue
-		}
-	}
-	return utils.ErrTimedOut
-}
-
-func (cp ConnectorPool) MaxDebit(cd *CallDescriptor, cc *CallCost) error {
-	for _, con := range cp {
-		c := make(chan error, 1)
-		callCost := &CallCost{}
-
-		var timeout time.Duration
-		con.GetTimeout(0, &timeout)
-
-		go func() { c <- con.MaxDebit(cd, callCost) }()
-		select {
-		case err := <-c:
-			*cc = *callCost
-			return err
-		case <-time.After(timeout):
-			// call timed out, continue
-		}
-	}
-	return utils.ErrTimedOut
-}
-
-func (cp ConnectorPool) RefundIncrements(cd *CallDescriptor, resp *float64) error {
-	for _, con := range cp {
-		c := make(chan error, 1)
-		var r float64
-
-		var timeout time.Duration
-		con.GetTimeout(0, &timeout)
-
-		go func() { c <- con.RefundIncrements(cd, &r) }()
-		select {
-		case err := <-c:
-			*resp = r
-			return err
-		case <-time.After(timeout):
-			// call timed out, continue
-		}
-	}
-	return utils.ErrTimedOut
-}
-
-func (cp ConnectorPool) RefundRounding(cd *CallDescriptor, resp *float64) error {
-	for _, con := range cp {
-		c := make(chan error, 1)
-		var r float64
-
-		var timeout time.Duration
-		con.GetTimeout(0, &timeout)
-
-		go func() { c <- con.RefundRounding(cd, &r) }()
-		select {
-		case err := <-c:
-			*resp = r
-			return err
-		case <-time.After(timeout):
-			// call timed out, continue
-		}
-	}
-	return utils.ErrTimedOut
-}
-
-func (cp ConnectorPool) GetMaxSessionTime(cd *CallDescriptor, resp *float64) error {
-	for _, con := range cp {
-		c := make(chan error, 1)
-		var r float64
-
-		var timeout time.Duration
-		con.GetTimeout(0, &timeout)
-
-		go func() { c <- con.GetMaxSessionTime(cd, &r) }()
-		select {
-		case err := <-c:
-			*resp = r
-			return err
-		case <-time.After(timeout):
-			// call timed out, continue
-		}
-	}
-	return utils.ErrTimedOut
-}
-
-func (cp ConnectorPool) GetDerivedMaxSessionTime(ev *CDR, reply *float64) error {
-	for _, con := range cp {
-		c := make(chan error, 1)
-		var r float64
-
-		var timeout time.Duration
-		con.GetTimeout(0, &timeout)
-
-		go func() { c <- con.GetDerivedMaxSessionTime(ev, &r) }()
-		select {
-		case err := <-c:
-			*reply = r
-			return err
-		case <-time.After(timeout):
-			// call timed out, continue
-		}
-	}
-	return utils.ErrTimedOut
-}
-
-func (cp ConnectorPool) GetSessionRuns(ev *CDR, sRuns *[]*SessionRun) error {
-	for _, con := range cp {
-		c := make(chan error, 1)
-		sr := make([]*SessionRun, 0)
-
-		var timeout time.Duration
-		con.GetTimeout(0, &timeout)
-
-		go func() { c <- con.GetSessionRuns(ev, &sr) }()
-		select {
-		case err := <-c:
-			*sRuns = sr
-			return err
-		case <-time.After(timeout):
-			// call timed out, continue
-		}
->>>>>>> 3097315a
 	}
 	// get method
 	method := reflect.ValueOf(rs).MethodByName(parts[1])
