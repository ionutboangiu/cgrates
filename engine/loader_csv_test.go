/*
Real-time Online/Offline Charging System (OCS) for Telecom & ISP environments
Copyright (C) ITsysCOM GmbH

This program is free software: you can redistribute it and/or modify
it under the terms of the GNU General Public License as published by
the Free Software Foundation, either version 3 of the License, or
(at your option) any later version.

This program is distributed in the hope that it will be useful,
but WITHOUT ANY WARRANTY; without even the implied warranty of
MERCHANTABILITY or FITNESS FOR A PARTICULAR PURPOSE.  See the
GNU General Public License for more details.

You should have received a copy of the GNU General Public License
along with this program.  If not, see <http://www.gnu.org/licenses/>
*/
package engine

import (
	"github.com/cgrates/cgrates/cache"
	"github.com/cgrates/cgrates/utils"
	"log"
	"reflect"
	"testing"
	"time"
)

var (
	testTPID     = "LoaderCSVTests"
	destinations = `
#Tag,Prefix
GERMANY,49
GERMANY_O2,41
GERMANY_PREMIUM,43
ALL,49
ALL,41
ALL,43
NAT,0256
NAT,0257
NAT,0723
NAT,+49
RET,0723
RET,0724
SPEC,0723045
PSTN_71,+4971
PSTN_72,+4972
PSTN_70,+4970
DST_UK_Mobile_BIG5,447956
URG,112
EU_LANDLINE,444
EXOTIC,999
`
	timings = `
WORKDAYS_00,*any,*any,*any,1;2;3;4;5,00:00:00
WORKDAYS_18,*any,*any,*any,1;2;3;4;5,18:00:00
WEEKENDS,*any,*any,*any,6;7,00:00:00
ONE_TIME_RUN,2012,,,,*asap
`
	rates = `
R1,0,0.2,60s,1s,0s
R2,0,0.1,60s,1s,0s
R3,0,0.05,60s,1s,0s
R4,1,1,1s,1s,0s
R5,0,0.5,1s,1s,0s
LANDLINE_OFFPEAK,0,1,1s,60s,0s
LANDLINE_OFFPEAK,0,1,1s,1s,60s
GBP_71,0.000000,5.55555,1s,1s,0s
GBP_72,0.000000,7.77777,1s,1s,0s
GBP_70,0.000000,1,1s,1s,0s
RT_UK_Mobile_BIG5_PKG,0.01,0,20s,20s,0s
RT_UK_Mobile_BIG5,0.01,0.10,1s,1s,0s
R_URG,0,0,1s,1s,0s
MX,0,1,1s,1s,0s
DY,0.15,0.05,60s,1s,0s
CF,1.12,0,1s,1s,0s
`
	destinationRates = `
RT_STANDARD,GERMANY,R1,*middle,4,0,
RT_STANDARD,GERMANY_O2,R2,*middle,4,0,
RT_STANDARD,GERMANY_PREMIUM,R2,*middle,4,0,
RT_DEFAULT,ALL,R2,*middle,4,0,
RT_STD_WEEKEND,GERMANY,R2,*middle,4,0,
RT_STD_WEEKEND,GERMANY_O2,R3,*middle,4,0,
P1,NAT,R4,*middle,4,0,
P2,NAT,R5,*middle,4,0,
T1,NAT,LANDLINE_OFFPEAK,*middle,4,0,
T2,GERMANY,GBP_72,*middle,4,0,
T2,GERMANY_O2,GBP_70,*middle,4,0,
T2,GERMANY_PREMIUM,GBP_71,*middle,4,0,
GER,GERMANY,R4,*middle,4,0,
DR_UK_Mobile_BIG5_PKG,DST_UK_Mobile_BIG5,RT_UK_Mobile_BIG5_PKG,*middle,4,,
DR_UK_Mobile_BIG5,DST_UK_Mobile_BIG5,RT_UK_Mobile_BIG5,*middle,4,,
DATA_RATE,*any,LANDLINE_OFFPEAK,*middle,4,0,
RT_URG,URG,R_URG,*middle,4,0,
MX_FREE,RET,MX,*middle,4,10,*free
MX_DISC,RET,MX,*middle,4,10,*disconnect
RT_DY,RET,DY,*up,2,0,
RT_DY,EU_LANDLINE,CF,*middle,4,0,
`
	ratingPlans = `
STANDARD,RT_STANDARD,WORKDAYS_00,10
STANDARD,RT_STD_WEEKEND,WORKDAYS_18,10
STANDARD,RT_STD_WEEKEND,WEEKENDS,10
STANDARD,RT_URG,*any,20
PREMIUM,RT_STANDARD,WORKDAYS_00,10
PREMIUM,RT_STD_WEEKEND,WORKDAYS_18,10
PREMIUM,RT_STD_WEEKEND,WEEKENDS,10
DEFAULT,RT_DEFAULT,WORKDAYS_00,10
EVENING,P1,WORKDAYS_00,10
EVENING,P2,WORKDAYS_18,10
EVENING,P2,WEEKENDS,10
TDRT,T1,WORKDAYS_00,10
TDRT,T2,WORKDAYS_00,10
G,RT_STANDARD,WORKDAYS_00,10
R,P1,WORKDAYS_00,10
RP_UK_Mobile_BIG5_PKG,DR_UK_Mobile_BIG5_PKG,*any,10
RP_UK,DR_UK_Mobile_BIG5,*any,10
RP_DATA,DATA_RATE,*any,10
RP_MX,MX_DISC,WORKDAYS_00,10
RP_MX,MX_FREE,WORKDAYS_18,10
GER_ONLY,GER,*any,10
ANY_PLAN,DATA_RATE,*any,10
DY_PLAN,RT_DY,*any,10
`
	ratingProfiles = `
*out,CUSTOMER_1,0,rif:from:tm,2012-01-01T00:00:00Z,PREMIUM,danb,
*out,CUSTOMER_1,0,rif:from:tm,2012-02-28T00:00:00Z,STANDARD,danb,
*out,CUSTOMER_2,0,danb:87.139.12.167,2012-01-01T00:00:00Z,STANDARD,danb,
*out,CUSTOMER_1,0,danb,2012-01-01T00:00:00Z,PREMIUM,,
*out,vdf,0,rif,2012-01-01T00:00:00Z,EVENING,,
*out,vdf,call,rif,2012-02-28T00:00:00Z,EVENING,,
*out,vdf,call,dan,2012-01-01T00:00:00Z,EVENING,,
*out,vdf,0,minu,2012-01-01T00:00:00Z,EVENING,,
*out,vdf,0,*any,2012-02-28T00:00:00Z,EVENING,,
*out,vdf,0,one,2012-02-28T00:00:00Z,STANDARD,,
*out,vdf,0,inf,2012-02-28T00:00:00Z,STANDARD,inf,
*out,vdf,0,fall,2012-02-28T00:00:00Z,PREMIUM,rif,
*out,test,0,trp,2013-10-01T00:00:00Z,TDRT,rif;danb,
*out,vdf,0,fallback1,2013-11-18T13:45:00Z,G,fallback2,
*out,vdf,0,fallback1,2013-11-18T13:46:00Z,G,fallback2,
*out,vdf,0,fallback1,2013-11-18T13:47:00Z,G,fallback2,
*out,vdf,0,fallback2,2013-11-18T13:45:00Z,R,rif,
*out,cgrates.org,call,*any,2013-01-06T00:00:00Z,RP_UK,,
*out,cgrates.org,call,discounted_minutes,2013-01-06T00:00:00Z,RP_UK_Mobile_BIG5_PKG,,
*out,cgrates.org,data,rif,2013-01-06T00:00:00Z,RP_DATA,,
*out,cgrates.org,call,max,2013-03-23T00:00:00Z,RP_MX,,
*out,cgrates.org,call,nt,2012-02-28T00:00:00Z,GER_ONLY,,
*in,cgrates.org,LCR_STANDARD,max,2013-03-23T00:00:00Z,RP_MX,,
*out,cgrates.org,call,money,2015-02-28T00:00:00Z,EVENING,,
*out,cgrates.org,call,dy,2015-02-28T00:00:00Z,DY_PLAN,,
*out,cgrates.org,call,block,2015-02-28T00:00:00Z,DY_PLAN,,
*out,cgrates.org,call,round,2016-06-30T00:00:00Z,DEFAULT,,
`
	sharedGroups = `
SG1,*any,*lowest,
SG2,*any,*lowest,one
SG3,*any,*lowest,
`
	lcrs = `
*in,cgrates.org,call,*any,*any,EU_LANDLINE,LCR_STANDARD,*static,ivo;dan;rif,2012-01-01T00:00:00Z,10
*in,cgrates.org,call,*any,*any,*any,LCR_STANDARD,*lowest_cost,,2012-01-01T00:00:00Z,20
`
	actions = `
MINI,*topup_reset,,,,*monetary,*out,,,,,*unlimited,,10,10,false,false,10
MINI,*topup,,,,*voice,*out,,NAT,test,,*unlimited,,100s,10,false,false,10
SHARED,*topup,,,,*monetary,*out,,,,SG1,*unlimited,,100,10,false,false,10
TOPUP10_AC,*topup_reset,,,,*monetary,*out,,*any,,,*unlimited,,1,10,false,false,10
TOPUP10_AC1,*topup_reset,,,,*voice,*out,,DST_UK_Mobile_BIG5,discounted_minutes,,*unlimited,,40s,10,false,false,10
SE0,*topup_reset,,,,*monetary,*out,,,,SG2,*unlimited,,0,10,false,false,10
SE10,*topup_reset,,,,*monetary,*out,,,,SG2,*unlimited,,10,5,false,false,10
SE10,*topup,,,,*monetary,*out,,,,,*unlimited,,10,10,false,false,10
EE0,*topup_reset,,,,*monetary,*out,,,,SG3,*unlimited,,0,10,false,false,10
EE0,*allow_negative,,,,*monetary,*out,,,,,*unlimited,,0,10,false,false,10
DEFEE,*cdrlog,"{""Category"":""^ddi"",""MediationRunId"":""^did_run""}",,,,,,,,,,,,,false,false,10
NEG,*allow_negative,,,,*monetary,*out,,,,,*unlimited,,0,10,false,false,10
BLOCK,*topup,,,bblocker,*monetary,*out,,NAT,,,*unlimited,,1,20,true,false,20
BLOCK,*topup,,,bfree,*monetary,*out,,,,,*unlimited,,20,10,false,false,10
BLOCK_EMPTY,*topup,,,bblocker,*monetary,*out,,NAT,,,*unlimited,,0,20,true,false,20
BLOCK_EMPTY,*topup,,,bfree,*monetary,*out,,,,,*unlimited,,20,10,false,false,10
FILTER,*topup,,"{""*and"":[{""Value"":{""*lt"":0}},{""Id"":{""*eq"":""*default""}}]}",bfree,*monetary,*out,,,,,*unlimited,,20,10,false,false,10
EXP,*topup,,,,*voice,*out,,,,,*monthly,*any,300s,10,false,false,10
NOEXP,*topup,,,,*voice,*out,,,,,*unlimited,*any,50s,10,false,false,10
VF,*debit,,,,*monetary,*out,,,,,*unlimited,*any,"{""Method"":""*incremental"",""Params"":{""Units"":10, ""Interval"":""month"", ""Increment"":""day""}}",10,false,false,10
TOPUP_RST_GNR_1000,*topup_reset,"{""*voice"": 60.0,""*data"":1024.0,""*sms"":1.0}",,,*generic,*out,,*any,,,*unlimited,,1000,20,false,false,10
`
	actionPlans = `
MORE_MINUTES,MINI,ONE_TIME_RUN,10
MORE_MINUTES,SHARED,ONE_TIME_RUN,10
TOPUP10_AT,TOPUP10_AC,*asap,10
TOPUP10_AT,TOPUP10_AC1,*asap,10
TOPUP_SHARED0_AT,SE0,*asap,10
TOPUP_SHARED10_AT,SE10,*asap,10
TOPUP_EMPTY_AT,EE0,*asap,10
POST_AT,NEG,*asap,10
BLOCK_AT,BLOCK,*asap,10
BLOCK_EMPTY_AT,BLOCK_EMPTY,*asap,10
EXP_AT,EXP,*asap,10
`

	actionTriggers = `
STANDARD_TRIGGER,st0,*min_event_counter,10,false,0,,,,*voice,*out,,GERMANY_O2,,,,,,,,,SOME_1,10
STANDARD_TRIGGER,st1,*max_balance,200,false,0,,,,*voice,*out,,GERMANY,,,,,,,,,SOME_2,10
STANDARD_TRIGGERS,,*min_balance,2,false,0,,,,*monetary,*out,,,,,,,,,,,LOG_WARNING,10
STANDARD_TRIGGERS,,*max_balance,20,false,0,,,,*monetary,*out,,,,,,,,,,,LOG_WARNING,10
STANDARD_TRIGGERS,,*max_event_counter,5,false,0,,,,*monetary,*out,,FS_USERS,,,,,,,,,LOG_WARNING,10
CDRST1_WARN_ASR,,*min_asr,45,true,1h,,,,,,,,,,,,,,,3,CDRST_WARN_HTTP,10
CDRST1_WARN_ACD,,*min_acd,10,true,1h,,,,,,,,,,,,,,,5,CDRST_WARN_HTTP,10
CDRST1_WARN_ACC,,*max_acc,10,true,10m,,,,,,,,,,,,,,,5,CDRST_WARN_HTTP,10
CDRST2_WARN_ASR,,*min_asr,30,true,0,,,,,,,,,,,,,,,5,CDRST_WARN_HTTP,10
CDRST2_WARN_ACD,,*min_acd,3,true,0,,,,,,,,,,,,,,,5,CDRST_WARN_HTTP,10
`
	accountActions = `
vdf,minitsboy,MORE_MINUTES,STANDARD_TRIGGER,,
cgrates.org,12345,TOPUP10_AT,STANDARD_TRIGGERS,,
cgrates.org,123456,TOPUP10_AT,STANDARD_TRIGGERS,,
cgrates.org,dy,TOPUP10_AT,STANDARD_TRIGGERS,,
cgrates.org,remo,TOPUP10_AT,,,
vdf,empty0,TOPUP_SHARED0_AT,,,
vdf,empty10,TOPUP_SHARED10_AT,,,
vdf,emptyX,TOPUP_EMPTY_AT,,,
vdf,emptyY,TOPUP_EMPTY_AT,,,
vdf,post,POST_AT,,,
cgrates.org,alodis,TOPUP_EMPTY_AT,,true,true
cgrates.org,block,BLOCK_AT,,false,false
cgrates.org,block_empty,BLOCK_EMPTY_AT,,false,false
cgrates.org,expo,EXP_AT,,false,false
cgrates.org,expnoexp,,,false,false
cgrates.org,vf,,,false,false
cgrates.org,round,TOPUP10_AT,,false,false
`

	derivedCharges = `
#Direction,Tenant,Category,Account,Subject,DestinationIds,RunId,RunFilter,RequestTypeField,DirectionField,TenantField,TorField,AccountField,SubjectField,DestinationField,SetupTimeField,PddField,AnswerTimeField,UsageField,SupplierField,DisconnectCauseField,CostField,RatedField
*out,cgrates.org,call,dan,dan,,extra1,^filteredHeader1/filterValue1/,^prepaid,,,,rif,rif,,,,,,,,,
*out,cgrates.org,call,dan,dan,,extra2,,,,,,ivo,ivo,,,,,,,,,
*out,cgrates.org,call,dan,*any,,extra1,,,,,,rif2,rif2,,,,,,,,,
`
	cdrStats = `
#Id[0],QueueLength[1],TimeWindow[2],SaveInterval[3],Metric[4],SetupInterval[5],TOR[6],CdrHost[7],CdrSource[8],ReqType[9],Direction[10],Tenant[11],Category[12],Account[13],Subject[14],DestinationPrefix[15],PddInterval[16],UsageInterval[17],Supplier[18],DisconnectCause[19],MediationRunIds[20],RatedAccount[21],RatedSubject[22],CostInterval[23],Triggers[24]
CDRST1,5,60m,10s,ASR,2014-07-29T15:00:00Z;2014-07-29T16:00:00Z,*voice,87.139.12.167,FS_JSON,*rated,*out,cgrates.org,call,dan,dan,49,3m;7m,5m;10m,suppl1,NORMAL_CLEARING,default,rif,rif,0;2,STANDARD_TRIGGERS
CDRST1,,,,ACD,,,,,,,,,,,,,,,,,,,,STANDARD_TRIGGER
CDRST1,,,,ACC,,,,,,,,,,,,,,,,,,,,
CDRST2,10,10m,,ASR,,,,,,,cgrates.org,call,,,,,,,,,,,,
CDRST2,,,,ACD,,,,,,,,,,,,,,,,,,,,
`
	users = `
#Tenant[0],UserName[1],AttributeName[2],AttributeValue[3],Weight[4]
cgrates.org,rif,false,test0,val0,10
cgrates.org,rif,,test1,val1,10
cgrates.org,dan,,another,value,10
cgrates.org,mas,true,another,value,10
`
	aliases = `
#Direction[0],Tenant[1],Category[2],Account[3],Subject[4],DestinationId[5],Context[6],Target[7],Original[8],Alias[9],Weight[10]
*out,cgrates.org,call,dan,dan,EU_LANDLINE,*rating,Subject,dan,dan1,10
*out,cgrates.org,call,dan,dan,EU_LANDLINE,*rating,Subject,rif,rif1,10
*out,cgrates.org,call,dan,dan,EU_LANDLINE,*rating,Cli,0723,0724,10
*out,cgrates.org,call,dan,dan,GLOBAL1,*rating,Subject,dan,dan2,20
*any,*any,*any,*any,*any,*any,*rating,Subject,*any,rif1,20
*any,*any,*any,*any,*any,*any,*rating,Account,*any,dan1,10
*out,vdf,0,a1,a1,*any,*rating,Subject,a1,minu,10
*out,vdf,0,a1,a1,*any,*rating,Account,a1,minu,10
*out,cgrates.org,call,remo,remo,*any,*rating,Subject,remo,minu,10
*out,cgrates.org,call,remo,remo,*any,*rating,Account,remo,minu,10
`
	resProfiles = `
#Tenant[0],Id[1],FilterIDs[2],ActivationInterval[3],TTL[4],Limit[5],AllocationMessage[6],Blocker[7],Stored[8],Weight[9],Thresholds[10]
cgrates.org,ResGroup21,FLTR_1,2014-07-29T15:00:00Z,1s,2,call,true,true,10,
cgrates.org,ResGroup22,FLTR_ACNT_dan,2014-07-29T15:00:00Z,3600s,2,premium_call,true,true,10,
`
	stats = `
#Tenant[0],Id[1],FilterIDs[2],ActivationInterval[3],QueueLength[4],TTL[5],Metrics[6],Blocker[7],Stored[8],Weight[9],MinItems[10],Thresholds[11]
cgrates.org,Stats1,FLTR_1,2014-07-29T15:00:00Z,100,1s,*asr;*acc;*tcc;*acd;*tcd;*pdd,true,true,20,2,THRESH1;THRESH2
cgrates.org,Stats2,FLTR_1,2014-07-29T15:00:00Z,100,1s,*asr;*acc;*tcc;*acd;*tcd;*pdd,true,true,20,2,THRESH1;THRESH2
cgrates.org,Stats3,FLTR_1,2014-07-29T15:00:00Z,100,1s,*asr;*acc;*tcc;*acd;*tcd;*pdd,true,true,20,2,THRESH1;THRESH2
`

	thresholds = `
#Tenant[0],Id[1],FilterIDs[2],ActivationInterval[3],Recurrent[4],MinHits[5],MinSleep[6],Blocker[7],Weight[8],ActionIDs[9],Async[10]
cgrates.org,Threshold1,FLTR_1;FLTR_ACNT_dan,2014-07-29T15:00:00Z,true,10,1s,true,10,THRESH1;THRESH2,true
`

	filters = `
#Tenant[0],ID[1],FilterType[2],FilterFieldName[3],FilterFieldValues[4],ActivationInterval[5]
cgrates.org,FLTR_1,*string,Account,1001;1002,2014-07-29T15:00:00Z
cgrates.org,FLTR_1,*string_prefix,Destination,10;20,2014-07-29T15:00:00Z
cgrates.org,FLTR_1,*rsr_fields,,Subject(~^1.*1$);Destination(1002),
cgrates.org,FLTR_ACNT_dan,*string,Account,dan,2014-07-29T15:00:00Z
cgrates.org,FLTR_DST_DE,*destinations,Destination,DST_DE,2014-07-29T15:00:00Z
cgrates.org,FLTR_DST_NL,*destinations,Destination,DST_NL,2014-07-29T15:00:00Z
`
	lcrProfiles = `
#Tenant,ID,FilterIDs,ActivationInterval,Strategy,StrategyParams,SupplierID,RatingPlanIDs,StatIDs,Weight
cgrates.org,LCR_1,FLTR_ACNT_dan;FLTR_DST_DE,2014-07-29T15:00:00Z,*lowest_cost,,supplier1,RPL_1,,20
`
)

var csvr *TpReader

func init() {
	csvr = NewTpReader(dm.dataDB, NewStringCSVStorage(',', destinations, timings, rates, destinationRates, ratingPlans, ratingProfiles,
		sharedGroups, lcrs, actions, actionPlans, actionTriggers, accountActions, derivedCharges, cdrStats, users, aliases, resProfiles, stats, thresholds, filters, lcrProfiles), testTPID, "")

	if err := csvr.LoadDestinations(); err != nil {
		log.Print("error in LoadDestinations:", err)
	}
	if err := csvr.LoadTimings(); err != nil {
		log.Print("error in LoadTimings:", err)
	}
	if err := csvr.LoadRates(); err != nil {
		log.Print("error in LoadRates:", err)
	}
	if err := csvr.LoadDestinationRates(); err != nil {
		log.Print("error in LoadDestRates:", err)
	}
	if err := csvr.LoadRatingPlans(); err != nil {
		log.Print("error in LoadRatingPlans:", err)
	}
	if err := csvr.LoadRatingProfiles(); err != nil {
		log.Print("error in LoadRatingProfiles:", err)
	}
	if err := csvr.LoadSharedGroups(); err != nil {
		log.Print("error in LoadSharedGroups:", err)
	}
	if err := csvr.LoadLCRs(); err != nil {
		log.Print("error in LoadLCR:", err)
	}
	if err := csvr.LoadActions(); err != nil {
		log.Print("error in LoadActions:", err)
	}
	if err := csvr.LoadActionPlans(); err != nil {
		log.Print("error in LoadActionPlans:", err)
	}
	if err := csvr.LoadActionTriggers(); err != nil {
		log.Print("error in LoadActionTriggers:", err)
	}
	if err := csvr.LoadAccountActions(); err != nil {
		log.Print("error in LoadAccountActions:", err)
	}
	if err := csvr.LoadDerivedChargers(); err != nil {
		log.Print("error in LoadDerivedChargers:", err)
	}
	if err := csvr.LoadCdrStats(); err != nil {
		log.Print("error in LoadCdrStats:", err)
	}
	if err := csvr.LoadUsers(); err != nil {
		log.Print("error in LoadUsers:", err)
	}
	if err := csvr.LoadAliases(); err != nil {
		log.Print("error in LoadAliases:", err)
	}
	if err := csvr.LoadFilters(); err != nil {
		log.Print("error in LoadFilter:", err)
	}
	if err := csvr.LoadResourceProfiles(); err != nil {
		log.Print("error in LoadResourceProfiles:", err)
	}
	if err := csvr.LoadStats(); err != nil {
		log.Print("error in LoadStats:", err)
	}
	if err := csvr.LoadThresholds(); err != nil {
		log.Print("error in LoadThresholds:", err)
	}
	if err := csvr.LoadLCRProfiles(); err != nil {
<<<<<<< HEAD
		log.Print("error in LoadLCRProfiles:", err)
=======
		log.Print("error in LoadThresholds:", err)
>>>>>>> 219d6ab6
	}
	csvr.WriteToDatabase(false, false, false)
	cache.Flush()
	dm.LoadDataDBCache(nil, nil, nil, nil, nil, nil, nil, nil, nil, nil, nil, nil, nil, nil, nil, nil, nil, nil, nil, nil, nil)
}

func TestLoadDestinations(t *testing.T) {
	if len(csvr.destinations) != 14 {
		t.Error("Failed to load destinations: ", len(csvr.destinations))
	}
	for _, d := range csvr.destinations {
		switch d.Id {
		case "NAT":
			if !reflect.DeepEqual(d.Prefixes, []string{`0256`, `0257`, `0723`, `+49`}) {
				t.Error("Faild to load destinations", d)
			}
		case "ALL":
			if !reflect.DeepEqual(d.Prefixes, []string{`49`, `41`, `43`}) {
				t.Error("Faild to load destinations", d)
			}
		case "RET":
			if !reflect.DeepEqual(d.Prefixes, []string{`0723`, `0724`}) {
				t.Error("Faild to load destinations", d)
			}
		case "GERMANY":
			if !reflect.DeepEqual(d.Prefixes, []string{`49`}) {
				t.Error("Faild to load destinations", d)
			}
		case "GERMANY_O2":
			if !reflect.DeepEqual(d.Prefixes, []string{`41`}) {
				t.Error("Faild to load destinations", d)
			}
		case "GERMANY_PREMIUM":
			if !reflect.DeepEqual(d.Prefixes, []string{`43`}) {
				t.Error("Faild to load destinations", d)
			}
		case "PSTN_71":
			if !reflect.DeepEqual(d.Prefixes, []string{`+4971`}) {
				t.Error("Faild to load destinations", d)
			}
		case "PSTN_72":
			if !reflect.DeepEqual(d.Prefixes, []string{`+4972`}) {
				t.Error("Faild to load destinations", d)
			}
		case "PSTN_70":
			if !reflect.DeepEqual(d.Prefixes, []string{`+4970`}) {
				t.Error("Faild to load destinations", d)
			}
		}
	}
}

func TestLoadReverseDestinations(t *testing.T) {
	eRevDsts := map[string][]string{
		"444":     []string{"EU_LANDLINE"},
		"0257":    []string{"NAT"},
		"112":     []string{"URG"},
		"49":      []string{"ALL GERMANY"},
		"+4972":   []string{"PSTN_72"},
		"999":     []string{"EXOTIC"},
		"+4970":   []string{"PSTN_70"},
		"41":      []string{"ALL GERMANY_O2"},
		"0724":    []string{"RET"},
		"0723045": []string{"SPEC"},
		"43":      []string{"GERMANY_PREMIUM ALL"},
		"0256":    []string{"NAT"},
		"+49":     []string{"NAT"},
		"+4971":   []string{"PSTN_71"},
		"447956":  []string{"DST_UK_Mobile_BIG5"},
		"0723":    []string{"RET NAT"},
	}
	if len(eRevDsts) != len(csvr.revDests) {
		t.Errorf("Expecting: %+v, received: %+v", eRevDsts, csvr.revDests)
	}
}

func TestLoadTimimgs(t *testing.T) {
	if len(csvr.timings) != 6 {
		t.Error("Failed to load timings: ", csvr.timings)
	}
	timing := csvr.timings["WORKDAYS_00"]
	if !reflect.DeepEqual(timing, &utils.TPTiming{
		ID:        "WORKDAYS_00",
		Years:     utils.Years{},
		Months:    utils.Months{},
		MonthDays: utils.MonthDays{},
		WeekDays:  utils.WeekDays{1, 2, 3, 4, 5},
		StartTime: "00:00:00",
	}) {
		t.Error("Error loading timing: ", timing)
	}
	timing = csvr.timings["WORKDAYS_18"]
	if !reflect.DeepEqual(timing, &utils.TPTiming{
		ID:        "WORKDAYS_18",
		Years:     utils.Years{},
		Months:    utils.Months{},
		MonthDays: utils.MonthDays{},
		WeekDays:  utils.WeekDays{1, 2, 3, 4, 5},
		StartTime: "18:00:00",
	}) {
		t.Error("Error loading timing: ", timing)
	}
	timing = csvr.timings["WEEKENDS"]
	if !reflect.DeepEqual(timing, &utils.TPTiming{
		ID:        "WEEKENDS",
		Years:     utils.Years{},
		Months:    utils.Months{},
		MonthDays: utils.MonthDays{},
		WeekDays:  utils.WeekDays{time.Saturday, time.Sunday},
		StartTime: "00:00:00",
	}) {
		t.Error("Error loading timing: ", timing)
	}
	timing = csvr.timings["ONE_TIME_RUN"]
	if !reflect.DeepEqual(timing, &utils.TPTiming{
		ID:        "ONE_TIME_RUN",
		Years:     utils.Years{2012},
		Months:    utils.Months{},
		MonthDays: utils.MonthDays{},
		WeekDays:  utils.WeekDays{},
		StartTime: "*asap",
	}) {
		t.Error("Error loading timing: ", timing)
	}
}

func TestLoadRates(t *testing.T) {
	if len(csvr.rates) != 15 {
		t.Error("Failed to load rates: ", len(csvr.rates))
	}
	rate := csvr.rates["R1"].RateSlots[0]
	expctRs, err := utils.NewRateSlot(0, 0.2, "60s", "1s", "0s")
	if err != nil {
		t.Error("Error loading rate: ", rate, err.Error())
	} else if !reflect.DeepEqual(rate, expctRs) ||
		rate.RateUnitDuration() != expctRs.RateUnitDuration() ||
		rate.RateIncrementDuration() != expctRs.RateIncrementDuration() ||
		rate.GroupIntervalStartDuration() != expctRs.GroupIntervalStartDuration() {
		t.Error("Error loading rate: ", rate, expctRs)
	}
	rate = csvr.rates["R2"].RateSlots[0]
	if expctRs, err = utils.NewRateSlot(0, 0.1, "60s", "1s", "0s"); err != nil {
		t.Error("Error loading rate: ", rate, err.Error())
	} else if !reflect.DeepEqual(rate, expctRs) ||
		rate.RateUnitDuration() != expctRs.RateUnitDuration() ||
		rate.RateIncrementDuration() != expctRs.RateIncrementDuration() ||
		rate.GroupIntervalStartDuration() != expctRs.GroupIntervalStartDuration() {
		t.Errorf("Expecting: %+v, received: %+v", expctRs, rate)
	}
	rate = csvr.rates["R3"].RateSlots[0]
	if expctRs, err = utils.NewRateSlot(0, 0.05, "60s", "1s", "0s"); err != nil {
		t.Error("Error loading rate: ", rate, err.Error())
	} else if !reflect.DeepEqual(rate, expctRs) ||
		rate.RateUnitDuration() != expctRs.RateUnitDuration() ||
		rate.RateIncrementDuration() != expctRs.RateIncrementDuration() ||
		rate.GroupIntervalStartDuration() != expctRs.GroupIntervalStartDuration() {
		t.Error("Error loading rate: ", rate)
	}
	rate = csvr.rates["R4"].RateSlots[0]
	if expctRs, err = utils.NewRateSlot(1, 1.0, "1s", "1s", "0s"); err != nil {
		t.Error("Error loading rate: ", rate, err.Error())
	} else if !reflect.DeepEqual(rate, expctRs) ||
		rate.RateUnitDuration() != expctRs.RateUnitDuration() ||
		rate.RateIncrementDuration() != expctRs.RateIncrementDuration() ||
		rate.GroupIntervalStartDuration() != expctRs.GroupIntervalStartDuration() {
		t.Error("Error loading rate: ", rate)
	}
	rate = csvr.rates["R5"].RateSlots[0]
	if expctRs, err = utils.NewRateSlot(0, 0.5, "1s", "1s", "0s"); err != nil {
		t.Error("Error loading rate: ", rate, err.Error())
	} else if !reflect.DeepEqual(rate, expctRs) ||
		rate.RateUnitDuration() != expctRs.RateUnitDuration() ||
		rate.RateIncrementDuration() != expctRs.RateIncrementDuration() ||
		rate.GroupIntervalStartDuration() != expctRs.GroupIntervalStartDuration() {
		t.Error("Error loading rate: ", rate)
	}
	rate = csvr.rates["LANDLINE_OFFPEAK"].RateSlots[0]
	if expctRs, err = utils.NewRateSlot(0, 1, "1s", "60s", "0s"); err != nil {
		t.Error("Error loading rate: ", rate, err.Error())
	} else if !reflect.DeepEqual(rate, expctRs) ||
		rate.RateUnitDuration() != expctRs.RateUnitDuration() ||
		rate.RateIncrementDuration() != expctRs.RateIncrementDuration() ||
		rate.GroupIntervalStartDuration() != expctRs.GroupIntervalStartDuration() {
		t.Error("Error loading rate: ", rate)
	}
	rate = csvr.rates["LANDLINE_OFFPEAK"].RateSlots[1]
	if expctRs, err = utils.NewRateSlot(0, 1, "1s", "1s", "60s"); err != nil {
		t.Error("Error loading rate: ", rate, err.Error())
	} else if !reflect.DeepEqual(rate, expctRs) ||
		rate.RateUnitDuration() != expctRs.RateUnitDuration() ||
		rate.RateIncrementDuration() != expctRs.RateIncrementDuration() ||
		rate.GroupIntervalStartDuration() != expctRs.GroupIntervalStartDuration() {
		t.Error("Error loading rate: ", rate)
	}
}

func TestLoadDestinationRates(t *testing.T) {
	if len(csvr.destinationRates) != 15 {
		t.Error("Failed to load destinationrates: ", len(csvr.destinationRates))
	}
	drs := csvr.destinationRates["RT_STANDARD"]
	dr := &utils.TPDestinationRate{
		TPid: testTPID,
		ID:   "RT_STANDARD",
		DestinationRates: []*utils.DestinationRate{
			&utils.DestinationRate{
				DestinationId:    "GERMANY",
				RateId:           "R1",
				Rate:             csvr.rates["R1"],
				RoundingMethod:   utils.ROUNDING_MIDDLE,
				RoundingDecimals: 4,
			},
			&utils.DestinationRate{
				DestinationId:    "GERMANY_O2",
				RateId:           "R2",
				Rate:             csvr.rates["R2"],
				RoundingMethod:   utils.ROUNDING_MIDDLE,
				RoundingDecimals: 4,
			},
			&utils.DestinationRate{
				DestinationId:    "GERMANY_PREMIUM",
				RateId:           "R2",
				Rate:             csvr.rates["R2"],
				RoundingMethod:   utils.ROUNDING_MIDDLE,
				RoundingDecimals: 4,
			},
		},
	}
	if !reflect.DeepEqual(drs, dr) {
		t.Errorf("Error loading destination rate: \n%+v \n%+v", drs.DestinationRates[0], dr.DestinationRates[0])
	}
	drs = csvr.destinationRates["RT_DEFAULT"]
	if !reflect.DeepEqual(drs, &utils.TPDestinationRate{
		TPid: testTPID,
		ID:   "RT_DEFAULT",
		DestinationRates: []*utils.DestinationRate{
			&utils.DestinationRate{
				DestinationId:    "ALL",
				RateId:           "R2",
				Rate:             csvr.rates["R2"],
				RoundingMethod:   utils.ROUNDING_MIDDLE,
				RoundingDecimals: 4,
			},
		},
	}) {
		t.Errorf("Error loading destination rate: %+v", drs.DestinationRates[0])
	}
	drs = csvr.destinationRates["RT_STD_WEEKEND"]
	if !reflect.DeepEqual(drs, &utils.TPDestinationRate{
		TPid: testTPID,
		ID:   "RT_STD_WEEKEND",
		DestinationRates: []*utils.DestinationRate{
			&utils.DestinationRate{
				DestinationId:    "GERMANY",
				RateId:           "R2",
				Rate:             csvr.rates["R2"],
				RoundingMethod:   utils.ROUNDING_MIDDLE,
				RoundingDecimals: 4,
			},
			&utils.DestinationRate{
				DestinationId:    "GERMANY_O2",
				RateId:           "R3",
				Rate:             csvr.rates["R3"],
				RoundingMethod:   utils.ROUNDING_MIDDLE,
				RoundingDecimals: 4,
			},
		},
	}) {
		t.Error("Error loading destination rate: ", drs)
	}
	drs = csvr.destinationRates["P1"]
	if !reflect.DeepEqual(drs, &utils.TPDestinationRate{
		TPid: testTPID,
		ID:   "P1",
		DestinationRates: []*utils.DestinationRate{
			&utils.DestinationRate{
				DestinationId:    "NAT",
				RateId:           "R4",
				Rate:             csvr.rates["R4"],
				RoundingMethod:   utils.ROUNDING_MIDDLE,
				RoundingDecimals: 4,
			},
		},
	}) {
		t.Error("Error loading destination rate: ", drs)
	}
	drs = csvr.destinationRates["P2"]
	if !reflect.DeepEqual(drs, &utils.TPDestinationRate{
		TPid: testTPID,
		ID:   "P2",
		DestinationRates: []*utils.DestinationRate{
			&utils.DestinationRate{
				DestinationId:    "NAT",
				RateId:           "R5",
				Rate:             csvr.rates["R5"],
				RoundingMethod:   utils.ROUNDING_MIDDLE,
				RoundingDecimals: 4,
			},
		},
	}) {
		t.Error("Error loading destination rate: ", drs)
	}
	drs = csvr.destinationRates["T1"]
	if !reflect.DeepEqual(drs, &utils.TPDestinationRate{
		TPid: testTPID,
		ID:   "T1",
		DestinationRates: []*utils.DestinationRate{
			&utils.DestinationRate{
				DestinationId:    "NAT",
				RateId:           "LANDLINE_OFFPEAK",
				Rate:             csvr.rates["LANDLINE_OFFPEAK"],
				RoundingMethod:   utils.ROUNDING_MIDDLE,
				RoundingDecimals: 4,
			},
		},
	}) {
		t.Error("Error loading destination rate: ", drs)
	}
	drs = csvr.destinationRates["T2"]
	if !reflect.DeepEqual(drs, &utils.TPDestinationRate{
		TPid: testTPID,
		ID:   "T2",
		DestinationRates: []*utils.DestinationRate{
			&utils.DestinationRate{
				DestinationId:    "GERMANY",
				RateId:           "GBP_72",
				Rate:             csvr.rates["GBP_72"],
				RoundingMethod:   utils.ROUNDING_MIDDLE,
				RoundingDecimals: 4,
			},
			&utils.DestinationRate{
				DestinationId:    "GERMANY_O2",
				RateId:           "GBP_70",
				Rate:             csvr.rates["GBP_70"],
				RoundingMethod:   utils.ROUNDING_MIDDLE,
				RoundingDecimals: 4,
			},
			&utils.DestinationRate{
				DestinationId:    "GERMANY_PREMIUM",
				RateId:           "GBP_71",
				Rate:             csvr.rates["GBP_71"],
				RoundingMethod:   utils.ROUNDING_MIDDLE,
				RoundingDecimals: 4,
			},
		},
	}) {
		t.Error("Error loading destination rate: ", drs)
	}
}

func TestLoadRatingPlans(t *testing.T) {
	if len(csvr.ratingPlans) != 14 {
		t.Error("Failed to load rating plans: ", len(csvr.ratingPlans))
	}
	rplan := csvr.ratingPlans["STANDARD"]
	expected := &RatingPlan{
		Id: "STANDARD",
		Timings: map[string]*RITiming{
			"59a981b9": &RITiming{
				Years:     utils.Years{},
				Months:    utils.Months{},
				MonthDays: utils.MonthDays{},
				WeekDays:  utils.WeekDays{1, 2, 3, 4, 5},
				StartTime: "00:00:00",
				tag:       "WORKDAYS_00",
			},
			"2d9ca6c4": &RITiming{
				Years:     utils.Years{},
				Months:    utils.Months{},
				MonthDays: utils.MonthDays{},
				WeekDays:  utils.WeekDays{1, 2, 3, 4, 5},
				StartTime: "18:00:00",
				tag:       "WORKDAYS_18",
			},
			"ec8ed374": &RITiming{
				Years:     utils.Years{},
				Months:    utils.Months{},
				MonthDays: utils.MonthDays{},
				WeekDays:  utils.WeekDays{time.Saturday, time.Sunday},
				StartTime: "00:00:00",
				tag:       "WEEKENDS",
			},
			"83429156": &RITiming{
				Years:     utils.Years{},
				Months:    utils.Months{},
				MonthDays: utils.MonthDays{},
				WeekDays:  utils.WeekDays{},
				StartTime: "00:00:00",
				tag:       "*any",
			},
		},
		Ratings: map[string]*RIRate{
			"ebefae11": &RIRate{
				ConnectFee: 0,
				Rates: []*Rate{
					&Rate{
						GroupIntervalStart: 0,
						Value:              0.2,
						RateIncrement:      time.Second,
						RateUnit:           time.Minute,
					},
				},
				RoundingMethod:   utils.ROUNDING_MIDDLE,
				RoundingDecimals: 4,
				tag:              "R1",
			},
			"fac0138e": &RIRate{
				ConnectFee: 0,
				Rates: []*Rate{
					&Rate{
						GroupIntervalStart: 0,
						Value:              0.1,
						RateIncrement:      time.Second,
						RateUnit:           time.Minute,
					},
				},
				RoundingMethod:   utils.ROUNDING_MIDDLE,
				RoundingDecimals: 4,
				tag:              "R2",
			},
			"781bfa03": &RIRate{
				ConnectFee: 0,
				Rates: []*Rate{
					&Rate{
						GroupIntervalStart: 0,
						Value:              0.05,
						RateIncrement:      time.Second,
						RateUnit:           time.Minute,
					},
				},
				RoundingMethod:   utils.ROUNDING_MIDDLE,
				RoundingDecimals: 4,
				tag:              "R3",
			},
			"f692daa4": &RIRate{
				ConnectFee: 0,
				Rates: []*Rate{
					&Rate{
						GroupIntervalStart: 0,
						Value:              0,
						RateIncrement:      time.Second,
						RateUnit:           time.Second,
					},
				},
				RoundingMethod:   utils.ROUNDING_MIDDLE,
				RoundingDecimals: 4,
				tag:              "R_URG",
			},
		},
		DestinationRates: map[string]RPRateList{
			"GERMANY": []*RPRate{
				&RPRate{
					Timing: "ec8ed374",
					Rating: "ebefae11",
					Weight: 10,
				},
				&RPRate{
					Timing: "83429156",
					Rating: "fac0138e",
					Weight: 10,
				},
				&RPRate{
					Timing: "a60bfb13",
					Rating: "fac0138e",
					Weight: 10,
				},
			},
			"GERMANY_O2": []*RPRate{
				&RPRate{
					Timing: "ec8ed374",
					Rating: "fac0138e",
					Weight: 10,
				},
				&RPRate{
					Timing: "83429156",
					Rating: "781bfa03",
					Weight: 10,
				},
				&RPRate{
					Timing: "a60bfb13",
					Rating: "781bfa03",
					Weight: 10,
				},
			},
			"GERMANY_PREMIUM": []*RPRate{
				&RPRate{
					Timing: "ec8ed374",
					Rating: "16e9ee19",
					Weight: 10,
				},
			},
			"URG": []*RPRate{
				&RPRate{
					Timing: "2d9ca64",
					Rating: "f692daa4",
					Weight: 20,
				},
			},
		},
	}
	if !reflect.DeepEqual(rplan.Ratings, expected.Ratings) {
		/*for tag, key := range rplan.Ratings {
			log.Print(tag, key)
		}*/
		t.Errorf("Expecting:\n%s\nReceived:\n%s", utils.ToIJSON(expected.Ratings), utils.ToIJSON(rplan.Ratings))
	}
	anyTiming := &RITiming{
		Years:      utils.Years{},
		Months:     utils.Months{},
		MonthDays:  utils.MonthDays{},
		WeekDays:   utils.WeekDays{},
		StartTime:  "00:00:00",
		EndTime:    "",
		cronString: "",
		tag:        utils.ANY,
	}

	if !reflect.DeepEqual(csvr.ratingPlans["ANY_PLAN"].Timings["1323e132"], anyTiming) {
		t.Errorf("Error using *any timing in rating plans: %+v : %+v", csvr.ratingPlans["ANY_PLAN"].Timings["1323e132"], anyTiming)
	}
}

func TestLoadRatingProfiles(t *testing.T) {
	if len(csvr.ratingProfiles) != 24 {
		t.Error("Failed to load rating profiles: ", len(csvr.ratingProfiles), csvr.ratingProfiles)
	}
	rp := csvr.ratingProfiles["*out:test:0:trp"]
	expected := &RatingProfile{
		Id: "*out:test:0:trp",
		RatingPlanActivations: RatingPlanActivations{&RatingPlanActivation{
			ActivationTime:  time.Date(2013, 10, 1, 0, 0, 0, 0, time.UTC),
			RatingPlanId:    "TDRT",
			FallbackKeys:    []string{"*out:test:0:danb", "*out:test:0:rif"},
			CdrStatQueueIds: []string{""},
		}},
	}
	if !reflect.DeepEqual(rp, expected) {
		t.Errorf("Error loading rating profile: %+v", rp.RatingPlanActivations[0])
	}
}

func TestLoadActions(t *testing.T) {
	if len(csvr.actions) != 16 {
		t.Error("Failed to load actions: ", len(csvr.actions))
	}
	as1 := csvr.actions["MINI"]
	expected := []*Action{
		&Action{
			Id:               "MINI",
			ActionType:       TOPUP_RESET,
			ExpirationString: UNLIMITED,
			ExtraParameters:  "",
			Weight:           10,
			Balance: &BalanceFilter{
				Type:           utils.StringPointer(utils.MONETARY),
				Uuid:           as1[0].Balance.Uuid,
				Directions:     utils.StringMapPointer(utils.NewStringMap(utils.OUT)),
				Value:          &utils.ValueFormula{Static: 10},
				Weight:         utils.Float64Pointer(10),
				DestinationIDs: nil,
				TimingIDs:      nil,
				SharedGroups:   nil,
				Categories:     nil,
				Disabled:       utils.BoolPointer(false),
				Blocker:        utils.BoolPointer(false),
			},
		},
		&Action{
			Id:               "MINI",
			ActionType:       TOPUP,
			ExpirationString: UNLIMITED,
			ExtraParameters:  "",
			Weight:           10,
			Balance: &BalanceFilter{
				Type:           utils.StringPointer(utils.VOICE),
				Uuid:           as1[1].Balance.Uuid,
				Directions:     utils.StringMapPointer(utils.NewStringMap(utils.OUT)),
				Value:          &utils.ValueFormula{Static: 100 * float64(time.Second)},
				Weight:         utils.Float64Pointer(10),
				RatingSubject:  utils.StringPointer("test"),
				DestinationIDs: utils.StringMapPointer(utils.NewStringMap("NAT")),
				TimingIDs:      nil,
				SharedGroups:   nil,
				Categories:     nil,
				Disabled:       utils.BoolPointer(false),
				Blocker:        utils.BoolPointer(false),
			},
		},
	}
	if !reflect.DeepEqual(as1, expected) {
		t.Errorf("Error loading action1: %s", utils.ToIJSON(as1))
	}
	as2 := csvr.actions["SHARED"]
	expected = []*Action{
		&Action{
			Id:               "SHARED",
			ActionType:       TOPUP,
			ExpirationString: UNLIMITED,
			Weight:           10,
			Balance: &BalanceFilter{
				Type:           utils.StringPointer(utils.MONETARY),
				Directions:     utils.StringMapPointer(utils.NewStringMap(utils.OUT)),
				DestinationIDs: nil,
				Uuid:           as2[0].Balance.Uuid,
				Value:          &utils.ValueFormula{Static: 100},
				Weight:         utils.Float64Pointer(10),
				SharedGroups:   utils.StringMapPointer(utils.NewStringMap("SG1")),
				TimingIDs:      nil,
				Categories:     nil,
				Disabled:       utils.BoolPointer(false),
				Blocker:        utils.BoolPointer(false),
			},
		},
	}
	if !reflect.DeepEqual(as2, expected) {
		t.Errorf("Error loading action: %s", utils.ToIJSON(as2))
	}
	as3 := csvr.actions["DEFEE"]
	expected = []*Action{
		&Action{
			Id:              "DEFEE",
			ActionType:      CDRLOG,
			ExtraParameters: `{"Category":"^ddi","MediationRunId":"^did_run"}`,
			Weight:          10,
			Balance: &BalanceFilter{
				Uuid:           as3[0].Balance.Uuid,
				Directions:     nil,
				DestinationIDs: nil,
				TimingIDs:      nil,
				Categories:     nil,
				SharedGroups:   nil,
				Blocker:        utils.BoolPointer(false),
				Disabled:       utils.BoolPointer(false),
			},
		},
	}
	if !reflect.DeepEqual(as3, expected) {
		t.Errorf("Error loading action: %+v", as3[0].Balance)
	}
	asGnrc := csvr.actions["TOPUP_RST_GNR_1000"]
	//TOPUP_RST_GNR_1000,*topup_reset,"{""*voice"": 60.0,""*data"":1024.0,""*sms"":1.0}",,,*generic,*out,,*any,,,*unlimited,,1000,20,false,false,10
	expected = []*Action{
		&Action{
			Id:               "TOPUP_RST_GNR_1000",
			ActionType:       TOPUP_RESET,
			ExtraParameters:  `{"*voice": 60.0,"*data":1024.0,"*sms":1.0}`,
			Weight:           10,
			ExpirationString: utils.UNLIMITED,
			Balance: &BalanceFilter{
				Uuid:       asGnrc[0].Balance.Uuid,
				Type:       utils.StringPointer(utils.GENERIC),
				Directions: utils.StringMapPointer(utils.NewStringMap(utils.OUT)),
				//DestinationIDs: utils.StringMapPointer(utils.NewStringMap("*any")),
				Value:    &utils.ValueFormula{Static: 1000},
				Weight:   utils.Float64Pointer(20),
				Disabled: utils.BoolPointer(false),
				Blocker:  utils.BoolPointer(false),
			},
		},
	}
	if !reflect.DeepEqual(asGnrc, expected) {
		t.Errorf("Expecting: %+v, received: %+v", expected[0].Balance, asGnrc[0].Balance)
	}
}

func TestLoadSharedGroups(t *testing.T) {
	if len(csvr.sharedGroups) != 3 {
		t.Error("Failed to shared groups: ", csvr.sharedGroups)
	}

	sg1 := csvr.sharedGroups["SG1"]
	expected := &SharedGroup{
		Id: "SG1",
		AccountParameters: map[string]*SharingParameters{
			"*any": &SharingParameters{
				Strategy:      "*lowest",
				RatingSubject: "",
			},
		},
	}
	if !reflect.DeepEqual(sg1, expected) {
		t.Error("Error loading shared group: ", sg1.AccountParameters["SG1"])
	}
	sg2 := csvr.sharedGroups["SG2"]
	expected = &SharedGroup{
		Id: "SG2",
		AccountParameters: map[string]*SharingParameters{
			"*any": &SharingParameters{
				Strategy:      "*lowest",
				RatingSubject: "one",
			},
		},
	}
	if !reflect.DeepEqual(sg2, expected) {
		t.Error("Error loading shared group: ", sg2.AccountParameters)
	}
	/*sg, _ := dataStorage.GetSharedGroup("SG1", false)
	  if len(sg.Members) != 0 {
	      t.Errorf("Memebers should be empty: %+v", sg)
	  }

	  // execute action timings to fill memebers
	  atm := csvr.actionPlans["MORE_MINUTES"][1]
	  atm.Execute()
	  atm.actions, atm.stCache = nil, time.Time{}

	  sg, _ = dataStorage.GetSharedGroup("SG1", false)
	  if len(sg.Members) != 1 {
	      t.Errorf("Memebers should not be empty: %+v", sg)
	  }*/
}

func TestLoadLCRs(t *testing.T) {
	if len(csvr.lcrs) != 1 {
		t.Error("Failed to load LCRs: ", csvr.lcrs)
	}

	lcr := csvr.lcrs["*in:cgrates.org:call:*any:*any"]
	expected := &LCR{
		Tenant:    "cgrates.org",
		Category:  "call",
		Direction: "*in",
		Account:   "*any",
		Subject:   "*any",
		Activations: []*LCRActivation{
			&LCRActivation{
				ActivationTime: time.Date(2012, 1, 1, 0, 0, 0, 0, time.UTC),
				Entries: []*LCREntry{
					&LCREntry{
						DestinationId:  "EU_LANDLINE",
						RPCategory:     "LCR_STANDARD",
						Strategy:       "*static",
						StrategyParams: "ivo;dan;rif",
						Weight:         10,
					},
					&LCREntry{
						DestinationId:  "*any",
						RPCategory:     "LCR_STANDARD",
						Strategy:       "*lowest_cost",
						StrategyParams: "",
						Weight:         20,
					},
				},
			},
		},
	}
	if !reflect.DeepEqual(lcr, expected) {
		t.Errorf("Error loading lcr %+v: ", lcr.Activations[0].Entries[0])
	}
}

func TestLoadActionTimings(t *testing.T) {
	if len(csvr.actionPlans) != 9 {
		t.Error("Failed to load action timings: ", len(csvr.actionPlans))
	}
	atm := csvr.actionPlans["MORE_MINUTES"]
	expected := &ActionPlan{
		Id:         "MORE_MINUTES",
		AccountIDs: utils.StringMap{"vdf:minitsboy": true},
		ActionTimings: []*ActionTiming{
			&ActionTiming{
				Uuid: atm.ActionTimings[0].Uuid,
				Timing: &RateInterval{
					Timing: &RITiming{
						Years:     utils.Years{2012},
						Months:    utils.Months{},
						MonthDays: utils.MonthDays{},
						WeekDays:  utils.WeekDays{},
						StartTime: utils.ASAP,
					},
				},
				Weight:    10,
				ActionsID: "MINI",
			},
			&ActionTiming{
				Uuid: atm.ActionTimings[1].Uuid,
				Timing: &RateInterval{
					Timing: &RITiming{
						Years:     utils.Years{2012},
						Months:    utils.Months{},
						MonthDays: utils.MonthDays{},
						WeekDays:  utils.WeekDays{},
						StartTime: utils.ASAP,
					},
				},
				Weight:    10,
				ActionsID: "SHARED",
			},
		},
	}
	if !reflect.DeepEqual(atm, expected) {
		t.Errorf("Error loading action timing:\n%+v", atm.ActionTimings[1])
	}
}

func TestLoadActionTriggers(t *testing.T) {
	if len(csvr.actionsTriggers) != 7 {
		t.Error("Failed to load action triggers: ", len(csvr.actionsTriggers))
	}
	atr := csvr.actionsTriggers["STANDARD_TRIGGER"][0]
	expected := &ActionTrigger{
		ID:             "STANDARD_TRIGGER",
		UniqueID:       "st0",
		ThresholdType:  utils.TRIGGER_MIN_EVENT_COUNTER,
		ThresholdValue: 10,
		Balance: &BalanceFilter{
			ID:             nil,
			Type:           utils.StringPointer(utils.VOICE),
			Directions:     utils.StringMapPointer(utils.NewStringMap(utils.OUT)),
			DestinationIDs: utils.StringMapPointer(utils.NewStringMap("GERMANY_O2")),
			Categories:     nil,
			TimingIDs:      nil,
			SharedGroups:   nil,
			Disabled:       nil,
			Blocker:        nil,
		},
		Weight:    10,
		ActionsID: "SOME_1",
		Executed:  false,
	}
	if !reflect.DeepEqual(atr, expected) {
		t.Errorf("Error loading action trigger: %+v", utils.ToIJSON(atr.Balance))
	}
	atr = csvr.actionsTriggers["STANDARD_TRIGGER"][1]
	expected = &ActionTrigger{
		ID:             "STANDARD_TRIGGER",
		UniqueID:       "st1",
		ThresholdType:  utils.TRIGGER_MAX_BALANCE,
		ThresholdValue: 200,
		Balance: &BalanceFilter{
			Type:           utils.StringPointer(utils.VOICE),
			Directions:     utils.StringMapPointer(utils.NewStringMap(utils.OUT)),
			DestinationIDs: utils.StringMapPointer(utils.NewStringMap("GERMANY")),
			Categories:     nil,
			TimingIDs:      nil,
			SharedGroups:   nil,
		},
		Weight:    10,
		ActionsID: "SOME_2",
		Executed:  false,
	}
	if !reflect.DeepEqual(atr, expected) {
		t.Errorf("Error loading action trigger: %+v", atr)
	}
}

func TestLoadAccountActions(t *testing.T) {
	if len(csvr.accountActions) != 17 {
		t.Error("Failed to load account actions: ", len(csvr.accountActions))
	}
	aa := csvr.accountActions["vdf:minitsboy"]
	expected := &Account{
		ID: "vdf:minitsboy",
		UnitCounters: UnitCounters{
			utils.VOICE: []*UnitCounter{
				&UnitCounter{
					CounterType: "*event",
					Counters: CounterFilters{
						&CounterFilter{
							Value: 0,
							Filter: &BalanceFilter{
								ID:             utils.StringPointer("st0"),
								Type:           utils.StringPointer(utils.VOICE),
								Directions:     utils.StringMapPointer(utils.NewStringMap("*out")),
								DestinationIDs: utils.StringMapPointer(utils.NewStringMap("GERMANY_O2")),
								SharedGroups:   nil,
								Categories:     nil,
								TimingIDs:      nil,
							},
						},
					},
				},
			},
		},
		ActionTriggers: csvr.actionsTriggers["STANDARD_TRIGGER"],
	}
	// set propper uuid
	for i, atr := range aa.ActionTriggers {
		csvr.actionsTriggers["STANDARD_TRIGGER"][i].ID = atr.ID
	}
	for i, b := range aa.UnitCounters[utils.VOICE][0].Counters {
		expected.UnitCounters[utils.VOICE][0].Counters[i].Filter.ID = b.Filter.ID
	}
	if !reflect.DeepEqual(aa.UnitCounters[utils.VOICE][0].Counters[0], expected.UnitCounters[utils.VOICE][0].Counters[0]) {
		t.Errorf("Error loading account action: %+v", utils.ToIJSON(aa.UnitCounters[utils.VOICE][0].Counters[0].Filter))
	}
	// test that it does not overwrite balances
	existing, err := dm.DataDB().GetAccount(aa.ID)
	if err != nil || len(existing.BalanceMap) != 2 {
		t.Errorf("The account was not set before load: %+v", existing)
	}
	dm.DataDB().SetAccount(aa)
	existing, err = dm.DataDB().GetAccount(aa.ID)
	if err != nil || len(existing.BalanceMap) != 2 {
		t.Errorf("The set account altered the balances: %+v", existing)
	}
}

func TestLoadDerivedChargers(t *testing.T) {
	if len(csvr.derivedChargers) != 2 {
		t.Error("Failed to load derivedChargers: ", csvr.derivedChargers)
	}
	expCharger1 := &utils.DerivedChargers{
		DestinationIDs: nil,
		Chargers: []*utils.DerivedCharger{
			&utils.DerivedCharger{RunID: "extra1", RunFilters: "^filteredHeader1/filterValue1/", RequestTypeField: "^prepaid", DirectionField: utils.META_DEFAULT,
				TenantField: utils.META_DEFAULT, CategoryField: utils.META_DEFAULT, AccountField: "rif", SubjectField: "rif", DestinationField: utils.META_DEFAULT,
				SetupTimeField: utils.META_DEFAULT, PDDField: utils.META_DEFAULT, AnswerTimeField: utils.META_DEFAULT, UsageField: utils.META_DEFAULT,
				SupplierField: utils.META_DEFAULT, DisconnectCauseField: utils.META_DEFAULT, CostField: utils.META_DEFAULT, RatedField: utils.META_DEFAULT},
			&utils.DerivedCharger{RunID: "extra2", RequestTypeField: utils.META_DEFAULT, DirectionField: utils.META_DEFAULT, TenantField: utils.META_DEFAULT,
				CategoryField: utils.META_DEFAULT, AccountField: "ivo", SubjectField: "ivo", DestinationField: utils.META_DEFAULT,
				SetupTimeField: utils.META_DEFAULT, PDDField: utils.META_DEFAULT, AnswerTimeField: utils.META_DEFAULT, UsageField: utils.META_DEFAULT,
				SupplierField: utils.META_DEFAULT, DisconnectCauseField: utils.META_DEFAULT, CostField: utils.META_DEFAULT, RatedField: utils.META_DEFAULT},
		}}
	keyCharger1 := utils.DerivedChargersKey("*out", "cgrates.org", "call", "dan", "dan")

	if !csvr.derivedChargers[keyCharger1].Equal(expCharger1) {
		t.Errorf("Expecting: %+v, received: %+v", expCharger1.Chargers[0], csvr.derivedChargers[keyCharger1].Chargers[0])
	}
}
func TestLoadCdrStats(t *testing.T) {
	if len(csvr.cdrStats) != 2 {
		t.Error("Failed to load cdr stats: ", csvr.cdrStats)
	}
	cdrStats1 := &CdrStats{
		Id:           "CDRST1",
		QueueLength:  5,
		TimeWindow:   60 * time.Minute,
		SaveInterval: 10 * time.Second,
		Metrics:      []string{"ASR", "ACD", "ACC"},
		SetupInterval: []time.Time{
			time.Date(2014, 7, 29, 15, 0, 0, 0, time.UTC),
			time.Date(2014, 7, 29, 16, 0, 0, 0, time.UTC),
		},
		TOR:             []string{utils.VOICE},
		CdrHost:         []string{"87.139.12.167"},
		CdrSource:       []string{"FS_JSON"},
		ReqType:         []string{utils.META_RATED},
		Direction:       []string{utils.OUT},
		Tenant:          []string{"cgrates.org"},
		Category:        []string{"call"},
		Account:         []string{"dan"},
		Subject:         []string{"dan"},
		DestinationIds:  []string{"49"},
		PddInterval:     []time.Duration{3 * time.Minute, 7 * time.Minute},
		UsageInterval:   []time.Duration{5 * time.Minute, 10 * time.Minute},
		Supplier:        []string{"suppl1"},
		DisconnectCause: []string{"NORMAL_CLEARING"},
		MediationRunIds: []string{"default"},
		RatedAccount:    []string{"rif"},
		RatedSubject:    []string{"rif"},
		CostInterval:    []float64{0, 2},
	}
	for _, triggerKey := range []string{"STANDARD_TRIGGER", "STANDARD_TRIGGERS"} {
		cdrStats1.Triggers = append(cdrStats1.Triggers, csvr.actionsTriggers[triggerKey]...)
	}
	// compare trigger lengths
	if len(csvr.cdrStats[cdrStats1.Id].Triggers) != len(cdrStats1.Triggers) {
		t.Error("Wrong trigger length: ", len(csvr.cdrStats[cdrStats1.Id].Triggers), len(cdrStats1.Triggers))
	}
	// cannot deepequal triggers
	csvr.cdrStats[cdrStats1.Id].Triggers = nil
	cdrStats1.Triggers = nil
	if !reflect.DeepEqual(csvr.cdrStats[cdrStats1.Id], cdrStats1) {
		t.Errorf("Unexpected stats %+v", csvr.cdrStats[cdrStats1.Id])
	}
}

func TestLoadUsers(t *testing.T) {
	if len(csvr.users) != 3 {
		t.Error("Failed to load users: ", csvr.users)
	}
	user1 := &UserProfile{
		Tenant:   "cgrates.org",
		UserName: "rif",
		Profile: map[string]string{
			"test0": "val0",
			"test1": "val1",
		},
	}

	if !reflect.DeepEqual(csvr.users[user1.GetId()], user1) {
		t.Errorf("Unexpected user %+v", csvr.users[user1.GetId()])
	}
}

func TestLoadAliases(t *testing.T) {
	if len(csvr.aliases) != 4 {
		t.Error("Failed to load aliases: ", len(csvr.aliases))
	}
	alias1 := &Alias{
		Direction: "*out",
		Tenant:    "cgrates.org",
		Category:  "call",
		Account:   "dan",
		Subject:   "dan",
		Context:   "*rating",
		Values: AliasValues{
			&AliasValue{
				DestinationId: "EU_LANDLINE",
				Pairs: AliasPairs{
					"Subject": map[string]string{
						"dan": "dan1",
						"rif": "rif1",
					},
					"Cli": map[string]string{
						"0723": "0724",
					},
				},
				Weight: 10,
			},

			&AliasValue{
				DestinationId: "GLOBAL1",
				Pairs:         AliasPairs{"Subject": map[string]string{"dan": "dan2"}},
				Weight:        20,
			},
		},
	}

	if !reflect.DeepEqual(csvr.aliases[alias1.GetId()], alias1) {
		for _, value := range csvr.aliases[alias1.GetId()].Values {
			t.Logf("Value: %+v", value)
		}
		t.Errorf("Unexpected alias %+v", csvr.aliases[alias1.GetId()])
	}
}

func TestLoadReverseAliases(t *testing.T) {
	eRevAliases := map[string][]string{
		"minuAccount*rating": []string{"*out:cgrates.org:call:remo:remo:*rating:*any", "*out:vdf:0:a1:a1:*rating:*any"},
		"dan1Subject*rating": []string{"*out:cgrates.org:call:dan:dan:*rating:EU_LANDLINE"},
		"rif1Subject*rating": []string{"*out:cgrates.org:call:dan:dan:*rating:EU_LANDLINE", "*any:*any:*any:*any:*any:*rating:*any"},
		"0724Cli*rating":     []string{"*out:cgrates.org:call:dan:dan:*rating:EU_LANDLINE"},
		"dan2Subject*rating": []string{"*out:cgrates.org:call:dan:dan:*rating:GLOBAL1"},
		"dan1Account*rating": []string{"*any:*any:*any:*any:*any:*rating:*any"},
		"minuSubject*rating": []string{"*out:cgrates.org:call:remo:remo:*rating:*any", "*out:vdf:0:a1:a1:*rating:*any"},
	}
	if len(eRevAliases) != len(csvr.revAliases) {
		t.Errorf("Expecting: %+v, received: %+v", eRevAliases, csvr.revAliases)
	}
}

func TestLoadResourceProfiles(t *testing.T) {
	eResProfiles := map[utils.TenantID]*utils.TPResource{
		utils.TenantID{Tenant: "cgrates.org", ID: "ResGroup21"}: &utils.TPResource{
			TPid:      testTPID,
			Tenant:    "cgrates.org",
			ID:        "ResGroup21",
			FilterIDs: []string{"FLTR_1"},
			ActivationInterval: &utils.TPActivationInterval{
				ActivationTime: "2014-07-29T15:00:00Z",
			},
			UsageTTL:          "1s",
			AllocationMessage: "call",
			Weight:            10,
			Limit:             "2",
			Blocker:           true,
			Stored:            true,
		},
		utils.TenantID{Tenant: "cgrates.org", ID: "ResGroup22"}: &utils.TPResource{
			TPid:      testTPID,
			Tenant:    "cgrates.org",
			ID:        "ResGroup22",
			FilterIDs: []string{"FLTR_ACNT_dan"},
			ActivationInterval: &utils.TPActivationInterval{
				ActivationTime: "2014-07-29T15:00:00Z",
			},
			UsageTTL:          "3600s",
			AllocationMessage: "premium_call",
			Blocker:           true,
			Stored:            true,
			Weight:            10,
			Limit:             "2",
		},
	}
	resKey := utils.TenantID{Tenant: "cgrates.org", ID: "ResGroup21"}
	if len(csvr.resProfiles) != len(eResProfiles) {
		t.Errorf("Failed to load ResourceProfiles: %s", utils.ToIJSON(csvr.resProfiles))
	} else if !reflect.DeepEqual(eResProfiles[resKey], csvr.resProfiles[resKey]) {
		t.Errorf("Expecting: %+v, received: %+v", eResProfiles[resKey], csvr.resProfiles[resKey])
	}
}

func TestLoadStatProfiles(t *testing.T) {
	eStats := map[utils.TenantID]*utils.TPStats{
		utils.TenantID{Tenant: "cgrates.org", ID: "Stats1"}: &utils.TPStats{
			Tenant:    "cgrates.org",
			TPid:      testTPID,
			ID:        "Stats1",
			FilterIDs: []string{"FLTR_1"},
			ActivationInterval: &utils.TPActivationInterval{
				ActivationTime: "2014-07-29T15:00:00Z",
			},
			QueueLength: 100,
			TTL:         "1s",
			Metrics:     []string{"*asr", "*acc", "*tcc", "*acd", "*tcd", "*pdd"},
			Thresholds:  []string{"THRESH1", "THRESH2"},
			Blocker:     true,
			Stored:      true,
			Weight:      20,
			MinItems:    2,
		},
		utils.TenantID{Tenant: "cgrates.org", ID: "Stats2"}: &utils.TPStats{
			Tenant:    "cgrates.org",
			TPid:      testTPID,
			ID:        "Stats2",
			FilterIDs: []string{"FLTR_1"},
			ActivationInterval: &utils.TPActivationInterval{
				ActivationTime: "2014-07-29T15:00:00Z",
			},
			QueueLength: 100,
			TTL:         "1s",
			Metrics:     []string{"*asr", "*acc", "*tcc", "*acd", "*tcd", "*pdd"},
			Thresholds:  []string{"THRESH1", "THRESH2"},
			Blocker:     true,
			Stored:      true,
			Weight:      20,
			MinItems:    2,
		},
		utils.TenantID{Tenant: "cgrates.org", ID: "Stats3"}: &utils.TPStats{
			Tenant:    "cgrates.org",
			TPid:      testTPID,
			ID:        "Stats3",
			FilterIDs: []string{"FLTR_1"},
			ActivationInterval: &utils.TPActivationInterval{
				ActivationTime: "2014-07-29T15:00:00Z",
			},
			QueueLength: 100,
			TTL:         "1s",
			Metrics:     []string{"*asr", "*acc", "*tcc", "*acd", "*tcd", "*pdd"},
			Thresholds:  []string{"THRESH1", "THRESH2"},
			Blocker:     true,
			Stored:      true,
			Weight:      20,
			MinItems:    2,
		},
	}
	stKey := utils.TenantID{Tenant: "cgrates.org", ID: "Stats1"}
	if len(csvr.sqProfiles) != len(eStats) {
		t.Errorf("Failed to load StatQueueProfiles: %s", len(csvr.sqProfiles))
	} else if !reflect.DeepEqual(eStats[stKey], csvr.sqProfiles[stKey]) {
		t.Errorf("Expecting: %+v, received: %+v", eStats[stKey], csvr.sqProfiles[stKey])
	}
}

func TestLoadThresholdProfiles(t *testing.T) {
	eThresholds := map[utils.TenantID]*utils.TPThreshold{
		utils.TenantID{Tenant: "cgrates.org", ID: "Threshold1"}: &utils.TPThreshold{
			TPid:      testTPID,
			Tenant:    "cgrates.org",
			ID:        "Threshold1",
			FilterIDs: []string{"FLTR_1", "FLTR_ACNT_dan"},
			ActivationInterval: &utils.TPActivationInterval{
				ActivationTime: "2014-07-29T15:00:00Z",
			},
			Recurrent: true,
			MinHits:   10,
			MinSleep:  "1s",
			Blocker:   true,
			Weight:    10,
			ActionIDs: []string{"THRESH1", "THRESH2"},
			Async:     true,
		},
	}
	thkey := utils.TenantID{Tenant: "cgrates.org", ID: "Threshold1"}
	if len(csvr.thProfiles) != len(eThresholds) {
		t.Errorf("Failed to load ThresholdProfiles: %s", utils.ToIJSON(csvr.thProfiles))
	} else if !reflect.DeepEqual(eThresholds[thkey], csvr.thProfiles[thkey]) {
		t.Errorf("Expecting: %+v, received: %+v", eThresholds[thkey], csvr.thProfiles[thkey])
	}
}

func TestLoadFilters(t *testing.T) {
	eFilters := map[utils.TenantID]*utils.TPFilter{
		utils.TenantID{Tenant: "cgrates.org", ID: "FLTR_1"}: &utils.TPFilter{
			TPid:   testTPID,
			Tenant: "cgrates.org",
			ID:     "FLTR_1",
			Filters: []*utils.TPRequestFilter{
				&utils.TPRequestFilter{
					FieldName: "Account",
					Type:      "*string",
					Values:    []string{"1001", "1002"},
				},
				&utils.TPRequestFilter{
					FieldName: "Destination",
					Type:      "*string_prefix",
					Values:    []string{"10", "20"},
				},
				&utils.TPRequestFilter{
					FieldName: "",
					Type:      "*rsr_fields",
					Values:    []string{"Subject(~^1.*1$)", "Destination(1002)"},
				},
			},
			ActivationInterval: &utils.TPActivationInterval{
				ActivationTime: "2014-07-29T15:00:00Z",
			},
		},
		utils.TenantID{Tenant: "cgrates.org", ID: "FLTR_ACNT_dan"}: &utils.TPFilter{
			TPid:   testTPID,
			Tenant: "cgrates.org",
			ID:     "FLTR_ACNT_dan",
			Filters: []*utils.TPRequestFilter{
				&utils.TPRequestFilter{
					FieldName: "Account",
					Type:      "*string",
					Values:    []string{"dan"},
				},
			},
			ActivationInterval: &utils.TPActivationInterval{
				ActivationTime: "2014-07-29T15:00:00Z",
			},
		},
		utils.TenantID{Tenant: "cgrates.org", ID: "FLTR_DST_DE"}: &utils.TPFilter{
			TPid:   testTPID,
			Tenant: "cgrates.org",
			ID:     "FLTR_DST_DE",
			Filters: []*utils.TPRequestFilter{
				&utils.TPRequestFilter{
					FieldName: "Destination",
					Type:      "*destinations",
					Values:    []string{"DST_DE"},
				},
			},
			ActivationInterval: &utils.TPActivationInterval{
				ActivationTime: "2014-07-29T15:00:00Z",
			},
		},
		utils.TenantID{Tenant: "cgrates.org", ID: "FLTR_DST_NL"}: &utils.TPFilter{
			TPid:   testTPID,
			Tenant: "cgrates.org",
			ID:     "FLTR_DST_NL",
			Filters: []*utils.TPRequestFilter{
				&utils.TPRequestFilter{
					FieldName: "Destination",
					Type:      "*destinations",
					Values:    []string{"DST_NL"},
				},
			},
			ActivationInterval: &utils.TPActivationInterval{
				ActivationTime: "2014-07-29T15:00:00Z",
			},
		},
	}
	fltrKey := utils.TenantID{Tenant: "cgrates.org", ID: "FLTR_1"}
	if len(csvr.filters) != len(eFilters) {
		t.Errorf("Failed to load Filters: %s", utils.ToIJSON(csvr.filters))
	} else if !reflect.DeepEqual(eFilters[fltrKey], csvr.filters[fltrKey]) {
		t.Errorf("Expecting: %+v, received: %+v", eFilters[fltrKey], csvr.filters[fltrKey])
	}
}

func TestLoadLCRProfiles(t *testing.T) {
<<<<<<< HEAD
	eLCRprofiles := map[utils.TenantID]*utils.TPLCR{
		utils.TenantID{Tenant: "cgrates.org", ID: "LCR_1"}: &utils.TPLCR{
=======
	eLCRprofiles := map[utils.TenantID]*utils.TPLCRProfile{
		utils.TenantID{Tenant: "cgrates.org", ID: "LCR_1"}: &utils.TPLCRProfile{
>>>>>>> 219d6ab6
			TPid:      testTPID,
			Tenant:    "cgrates.org",
			ID:        "LCR_1",
			FilterIDs: []string{"FLTR_ACNT_dan", "FLTR_DST_DE"},
			ActivationInterval: &utils.TPActivationInterval{
				ActivationTime: "2014-07-29T15:00:00Z",
			},
			Strategy:       "*lowest_cost",
<<<<<<< HEAD
			StrategyParams: []string{},
			SupplierID:     "supplier1",
			RatingPlanIDs:  []string{"RPL_1"},
			StatIDs:        []string{},
=======
			StrategyParams: nil,
			SupplierID:     "supplier1",
			RatingPlanIDs:  []string{"RPL_1"},
			StatIDs:        nil,
>>>>>>> 219d6ab6
			Weight:         20,
		},
	}
	resKey := utils.TenantID{Tenant: "cgrates.org", ID: "LCR_1"}
	if len(csvr.lcrProfiles) != len(eLCRprofiles) {
		t.Errorf("Failed to load LCRProfiles: %s", utils.ToIJSON(csvr.lcrProfiles))
	} else if !reflect.DeepEqual(eLCRprofiles[resKey], csvr.lcrProfiles[resKey]) {
		t.Errorf("Expecting: %+v, received: %+v", eLCRprofiles[resKey], csvr.lcrProfiles[resKey])
	}
}

func TestLoadResource(t *testing.T) {
	eResources := []*utils.TenantID{
		&utils.TenantID{
			Tenant: "cgrates.org",
			ID:     "ResGroup21",
		},
		&utils.TenantID{
			Tenant: "cgrates.org",
			ID:     "ResGroup22",
		},
	}
	if len(csvr.resources) != len(eResources) {
		t.Errorf("Failed to load resources expecting 2 but received : %+v", len(csvr.resources))
	}
}

func TestLoadstatQueues(t *testing.T) {
	eStatQueues := []*utils.TenantID{
		&utils.TenantID{
			Tenant: "cgrates.org",
			ID:     "Stats1",
		},
		&utils.TenantID{
			Tenant: "cgrates.org",
			ID:     "Stats2",
		},
		&utils.TenantID{
			Tenant: "cgrates.org",
			ID:     "Stats3",
		},
	}

	if len(csvr.statQueues) != len(eStatQueues) {
		t.Errorf("Failed to load statQueues: %s", utils.ToIJSON(csvr.statQueues))
	}
}

func TestLoadThresholds(t *testing.T) {
	eThresholds := []*utils.TenantID{
		&utils.TenantID{
			Tenant: "cgrates.org",
			ID:     "Threshold1",
		},
	}

	if len(csvr.thresholds) != len(eThresholds) {
		t.Errorf("Failed to load thresholds: %s", utils.ToIJSON(csvr.thresholds))
	}
}<|MERGE_RESOLUTION|>--- conflicted
+++ resolved
@@ -363,11 +363,7 @@
 		log.Print("error in LoadThresholds:", err)
 	}
 	if err := csvr.LoadLCRProfiles(); err != nil {
-<<<<<<< HEAD
 		log.Print("error in LoadLCRProfiles:", err)
-=======
-		log.Print("error in LoadThresholds:", err)
->>>>>>> 219d6ab6
 	}
 	csvr.WriteToDatabase(false, false, false)
 	cache.Flush()
@@ -1623,13 +1619,8 @@
 }
 
 func TestLoadLCRProfiles(t *testing.T) {
-<<<<<<< HEAD
 	eLCRprofiles := map[utils.TenantID]*utils.TPLCR{
 		utils.TenantID{Tenant: "cgrates.org", ID: "LCR_1"}: &utils.TPLCR{
-=======
-	eLCRprofiles := map[utils.TenantID]*utils.TPLCRProfile{
-		utils.TenantID{Tenant: "cgrates.org", ID: "LCR_1"}: &utils.TPLCRProfile{
->>>>>>> 219d6ab6
 			TPid:      testTPID,
 			Tenant:    "cgrates.org",
 			ID:        "LCR_1",
@@ -1638,17 +1629,10 @@
 				ActivationTime: "2014-07-29T15:00:00Z",
 			},
 			Strategy:       "*lowest_cost",
-<<<<<<< HEAD
 			StrategyParams: []string{},
 			SupplierID:     "supplier1",
 			RatingPlanIDs:  []string{"RPL_1"},
 			StatIDs:        []string{},
-=======
-			StrategyParams: nil,
-			SupplierID:     "supplier1",
-			RatingPlanIDs:  []string{"RPL_1"},
-			StatIDs:        nil,
->>>>>>> 219d6ab6
 			Weight:         20,
 		},
 	}
