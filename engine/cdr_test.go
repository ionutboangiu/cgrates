--- conflicted
+++ resolved
@@ -477,13 +477,6 @@
 	setupReq := &UsageRecord{ToR: utils.VOICE, RequestType: utils.META_RATED,
 		Tenant: "cgrates.org", Category: "call",
 		Account: "1001", Subject: "1001", Destination: "1002",
-<<<<<<< HEAD
-		SetupTime: "2013-11-07T08:42:20Z", AnswerTime: "2013-11-07T08:42:26Z", Usage: "0.00000001",
-	}
-	eStorCdr := &CDR{ToR: utils.VOICE, RequestType: utils.META_RATED, Direction: "*out",
-		Tenant: "cgrates.org", Category: "call", Account: "1001", Subject: "1001", Destination: "1002",
-		SetupTime: time.Date(2013, 11, 7, 8, 42, 20, 0, time.UTC), AnswerTime: time.Date(2013, 11, 7, 8, 42, 26, 0, time.UTC), Usage: time.Duration(10)}
-=======
 		SetupTime: "2013-11-07T08:42:20Z", AnswerTime: "2013-11-07T08:42:26Z",
 		Usage: "0.00000001"}
 	eStorCdr := &CDR{ToR: utils.VOICE, RequestType: utils.META_RATED,
@@ -492,7 +485,6 @@
 		SetupTime:  time.Date(2013, 11, 7, 8, 42, 20, 0, time.UTC),
 		AnswerTime: time.Date(2013, 11, 7, 8, 42, 26, 0, time.UTC),
 		Usage:      time.Duration(10)}
->>>>>>> 219d6ab6
 	if CDR, err := setupReq.AsCDR(""); err != nil {
 		t.Error(err)
 	} else if !reflect.DeepEqual(eStorCdr, CDR) {
