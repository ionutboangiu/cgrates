/*
Real-time Charging System for Telecom & ISP environments
Copyright (C) ITsysCOM GmbH

This program is free software: you can redistribute it and/or modify
it under the terms of the GNU General Public License as published by
the Free Software Foundation, either version 3 of the License, or
(at your option) any later version.

This program is distributed in the hope that it will be useful,
but WITHOUT ANY WARRANTY; without even the implied warranty of
MERCHANTABILITY or FITNESS FOR A PARTICULAR PURPOSE.  See the
GNU General Public License for more details.

You should have received a copy of the GNU General Public License
along with this program.  If not, see <http://www.gnu.org/licenses/>
*/

package engine

import (
	"reflect"
	"testing"
	"time"

	"github.com/cgrates/cgrates/cache2go"
	"github.com/cgrates/cgrates/utils"
)

var rLS *ResourceLimiterService

func TestRLsIndexStringFilters(t *testing.T) {
	rls := []*ResourceLimit{
		&ResourceLimit{
			ID:     "RL1",
			Weight: 20,
			Filters: []*RequestFilter{
				&RequestFilter{Type: MetaString, FieldName: "Account", Values: []string{"1001", "1002"}},
				&RequestFilter{Type: MetaRSRFields, Values: []string{"Subject(~^1.*1$)", "Destination(1002)"},
					rsrFields: utils.ParseRSRFieldsMustCompile("Subject(~^1.*1$);Destination(1002)", utils.INFIELD_SEP),
				}},
			ActivationTime: time.Date(2014, 7, 3, 13, 43, 0, 1, time.UTC),
			Limit:          2,
			Usage:          make(map[string]*ResourceUsage),
		},
		&ResourceLimit{
			ID:     "RL2",
			Weight: 10,
			Filters: []*RequestFilter{
				&RequestFilter{Type: MetaString, FieldName: "Account", Values: []string{"dan", "1002"}},
				&RequestFilter{Type: MetaString, FieldName: "Subject", Values: []string{"dan"}},
			},
			ActivationTime: time.Date(2014, 7, 3, 13, 43, 0, 1, time.UTC),
			Limit:          1,
			UsageTTL:       time.Duration(1 * time.Millisecond),
			Usage:          make(map[string]*ResourceUsage),
		},
		&ResourceLimit{
			ID:     "RL4",
			Weight: 10,
			Filters: []*RequestFilter{
				&RequestFilter{Type: MetaStringPrefix, FieldName: "Destination", Values: []string{"+49"}},
			},
			ActivationTime: time.Date(2014, 7, 3, 13, 43, 0, 1, time.UTC),
			Limit:          1,
			Usage:          make(map[string]*ResourceUsage),
		},
		&ResourceLimit{
			ID:     "RL5",
			Weight: 10,
			Filters: []*RequestFilter{
				&RequestFilter{Type: MetaStringPrefix, FieldName: "Destination", Values: []string{"+40"}},
			},
			ActivationTime: time.Date(2014, 7, 3, 13, 43, 0, 1, time.UTC),
			Limit:          1,
			UsageTTL:       time.Duration(10 * time.Millisecond),
			Usage:          make(map[string]*ResourceUsage),
		},
	}
	for _, rl := range rls {
		cache2go.Set(utils.ResourceLimitsPrefix+rl.ID, rl)
	}
	rLS = new(ResourceLimiterService)
	eIndexes := map[string]map[string]utils.StringMap{
		"Account": map[string]utils.StringMap{
			"1001": utils.StringMap{
				"RL1": true,
			},
			"1002": utils.StringMap{
				"RL1": true,
				"RL2": true,
			},
			"dan": utils.StringMap{
				"RL2": true,
			},
		},
		"Subject": map[string]utils.StringMap{
			"dan": utils.StringMap{
				"RL2": true,
			},
		},
		utils.NOT_AVAILABLE: map[string]utils.StringMap{
			utils.NOT_AVAILABLE: utils.StringMap{
				"RL4": true,
				"RL5": true,
			},
		},
	}
	if err := rLS.indexStringFilters(nil); err != nil {
		t.Error(err)
	} else if !reflect.DeepEqual(eIndexes, rLS.stringIndexes) {
		t.Errorf("Expecting: %+v, received: %+v", eIndexes, rLS.stringIndexes)
	}
	rl3 := &ResourceLimit{
		ID:     "RL3",
		Weight: 10,
		Filters: []*RequestFilter{
			&RequestFilter{Type: MetaString, FieldName: "Subject", Values: []string{"dan"}},
			&RequestFilter{Type: MetaString, FieldName: "Subject", Values: []string{"1003"}},
		},
		ActivationTime: time.Date(2014, 7, 3, 13, 43, 0, 1, time.UTC),
		Limit:          1,
		Usage:          make(map[string]*ResourceUsage),
	}
<<<<<<< HEAD
	cache2go.Set(utils.ResourceLimitsPrefix+rl3.ID, rl3)
=======
	CacheSet(utils.ResourceLimitsPrefix+rl3.ID, rl3)
	rl6 := &ResourceLimit{ // Add it so we can test expiryTime
		ID:     "RL6",
		Weight: 10,
		Filters: []*RequestFilter{
			&RequestFilter{Type: MetaString, FieldName: "Subject", Values: []string{"dan"}},
		},
		ActivationTime: time.Date(2014, 7, 3, 13, 43, 0, 1, time.UTC),
		ExpiryTime:     time.Date(2014, 7, 3, 13, 43, 0, 1, time.UTC),
		Limit:          1,
		Usage:          make(map[string]*ResourceUsage),
	}
	CacheSet(utils.ResourceLimitsPrefix+rl6.ID, rl6)
>>>>>>> 14eb4cca
	eIndexes = map[string]map[string]utils.StringMap{
		"Account": map[string]utils.StringMap{
			"1001": utils.StringMap{
				"RL1": true,
			},
			"1002": utils.StringMap{
				"RL1": true,
				"RL2": true,
			},
			"dan": utils.StringMap{
				"RL2": true,
			},
		},
		"Subject": map[string]utils.StringMap{
			"dan": utils.StringMap{
				"RL2": true,
				"RL3": true,
				"RL6": true,
			},
			"1003": utils.StringMap{
				"RL3": true,
			},
		},
		utils.NOT_AVAILABLE: map[string]utils.StringMap{
			utils.NOT_AVAILABLE: utils.StringMap{
				"RL4": true,
				"RL5": true,
			},
		},
	}
	// Test index update
	if err := rLS.indexStringFilters([]string{rl3.ID, rl6.ID}); err != nil {
		t.Error(err)
	} else if !reflect.DeepEqual(eIndexes, rLS.stringIndexes) {
		t.Errorf("Expecting: %+v, received: %+v", eIndexes, rLS.stringIndexes)
	}
}

func TestRLsMatchingResourceLimitsForEvent(t *testing.T) {
	eResLimits := map[string]*ResourceLimit{
		"RL1": &ResourceLimit{
			ID:     "RL1",
			Weight: 20,
			Filters: []*RequestFilter{
				&RequestFilter{Type: MetaString, FieldName: "Account", Values: []string{"1001", "1002"}},
				&RequestFilter{Type: MetaRSRFields, Values: []string{"Subject(~^1.*1$)", "Destination(1002)"},
					rsrFields: utils.ParseRSRFieldsMustCompile("Subject(~^1.*1$);Destination(1002)", utils.INFIELD_SEP),
				}},
			ActivationTime: time.Date(2014, 7, 3, 13, 43, 0, 1, time.UTC),
			Limit:          2,
			Usage:          make(map[string]*ResourceUsage),
		},
		"RL2": &ResourceLimit{
			ID:     "RL2",
			Weight: 10,
			Filters: []*RequestFilter{
				&RequestFilter{Type: MetaString, FieldName: "Account", Values: []string{"dan", "1002"}},
				&RequestFilter{Type: MetaString, FieldName: "Subject", Values: []string{"dan"}},
			},
			ActivationTime: time.Date(2014, 7, 3, 13, 43, 0, 1, time.UTC),
			Limit:          1,
			UsageTTL:       time.Duration(1 * time.Millisecond),
			Usage:          make(map[string]*ResourceUsage),
		},
	}
	if resLimits, err := rLS.matchingResourceLimitsForEvent(map[string]interface{}{"Account": "1002", "Subject": "dan", "Destination": "1002"}); err != nil {
		t.Error(err)
	} else if len(eResLimits) != len(resLimits) {
		t.Errorf("Expecting: %+v, received: %+v", eResLimits, resLimits)
	} else {
		for rlID := range eResLimits {
			if _, hasID := resLimits[rlID]; !hasID {
				t.Errorf("Expecting: %+v, received: %+v", eResLimits, resLimits)
			}
		}
		// Make sure the filters are what we expect to be after retrieving from cache:
		fltr := resLimits["RL1"].Filters[1]
		if pass, _ := fltr.Pass(map[string]interface{}{"Subject": "10000001"}, "", nil); !pass {
			t.Errorf("Expecting RL: %+v, received: %+v", eResLimits["RL1"], resLimits["RL1"])
		}
		if pass, _ := fltr.Pass(map[string]interface{}{"Account": "1002"}, "", nil); pass {
			t.Errorf("Expecting RL: %+v, received: %+v", eResLimits["RL1"], resLimits["RL1"])
		}

	}
}

func TestRLsV1ResourceLimitsForEvent(t *testing.T) {
	eLimits := []*ResourceLimit{
		&ResourceLimit{
			ID:     "RL1",
			Weight: 20,
			Filters: []*RequestFilter{
				&RequestFilter{Type: MetaString, FieldName: "Account", Values: []string{"1001", "1002"}},
				&RequestFilter{Type: MetaRSRFields, Values: []string{"Subject(~^1.*1$)", "Destination(1002)"},
					rsrFields: utils.ParseRSRFieldsMustCompile("Subject(~^1.*1$);Destination(1002)", utils.INFIELD_SEP),
				}},
			ActivationTime: time.Date(2014, 7, 3, 13, 43, 0, 1, time.UTC),
			Limit:          2,
			Usage:          make(map[string]*ResourceUsage),
		},
		&ResourceLimit{
			ID:     "RL2",
			Weight: 10,
			Filters: []*RequestFilter{
				&RequestFilter{Type: MetaString, FieldName: "Account", Values: []string{"dan", "1002"}},
				&RequestFilter{Type: MetaString, FieldName: "Subject", Values: []string{"dan"}},
			},
			ActivationTime: time.Date(2014, 7, 3, 13, 43, 0, 1, time.UTC),
			Limit:          1,
			UsageTTL:       time.Duration(1 * time.Millisecond),
			Usage:          make(map[string]*ResourceUsage),
		},
	}
	var rcvLmts []*ResourceLimit
	if err := rLS.V1ResourceLimitsForEvent(map[string]interface{}{"Account": "1002", "Subject": "dan", "Destination": "1002"}, &rcvLmts); err != nil {
		t.Error(err)
	} else if len(eLimits) != len(rcvLmts) {
		t.Errorf("Expecting: %+v, received: %+v", eLimits, rcvLmts)
	}
}

func TestRLsV1InitiateResourceUsage(t *testing.T) {
	attrRU := utils.AttrRLsResourceUsage{
		ResourceUsageID: "651a8db2-4f67-4cf8-b622-169e8a482e50",
		Event:           map[string]interface{}{"Account": "1002", "Subject": "dan", "Destination": "1002"},
		RequestedUnits:  1,
	}
	var reply string
	if err := rLS.V1InitiateResourceUsage(attrRU, &reply); err != nil {
		t.Error(err)
	} else if reply != utils.OK {
		t.Error("Received reply: ", reply)
	}
	resLimits, err := rLS.matchingResourceLimitsForEvent(attrRU.Event)
	if err != nil {
		t.Error(err)
	} else if len(resLimits) != 2 {
		t.Errorf("Received: %+v", resLimits)
	} else if resLimits["RL1"].UsedUnits() != 1 {
		t.Errorf("RL1: %+v", resLimits["RL1"])
	} else if _, hasKey := resLimits["RL1"].Usage[attrRU.ResourceUsageID]; !hasKey {
		t.Errorf("RL1: %+v", resLimits["RL1"])
	}
}

func TestRLsV1TerminateResourceUsage(t *testing.T) {
	attrRU := utils.AttrRLsResourceUsage{
		ResourceUsageID: "651a8db2-4f67-4cf8-b622-169e8a482e50",
		Event:           map[string]interface{}{"Account": "1002", "Subject": "dan", "Destination": "1002"},
		RequestedUnits:  1,
	}
	var reply string
	if err := rLS.V1TerminateResourceUsage(attrRU, &reply); err != nil {
		t.Error(err)
	} else if reply != utils.OK {
		t.Error("Received reply: ", reply)
	}
	resLimits, err := rLS.matchingResourceLimitsForEvent(attrRU.Event)
	if err != nil {
		t.Error(err)
	} else if len(resLimits) != 2 {
		t.Errorf("Received: %+v", resLimits)
	} else if resLimits["RL1"].UsedUnits() != 0 {
		t.Errorf("RL1: %+v", resLimits["RL1"])
	} else if _, hasKey := resLimits["RL1"].Usage[attrRU.ResourceUsageID]; hasKey {
		t.Errorf("RL1: %+v", resLimits["RL1"])
	}
}<|MERGE_RESOLUTION|>--- conflicted
+++ resolved
@@ -122,10 +122,7 @@
 		Limit:          1,
 		Usage:          make(map[string]*ResourceUsage),
 	}
-<<<<<<< HEAD
 	cache2go.Set(utils.ResourceLimitsPrefix+rl3.ID, rl3)
-=======
-	CacheSet(utils.ResourceLimitsPrefix+rl3.ID, rl3)
 	rl6 := &ResourceLimit{ // Add it so we can test expiryTime
 		ID:     "RL6",
 		Weight: 10,
@@ -138,7 +135,6 @@
 		Usage:          make(map[string]*ResourceUsage),
 	}
 	CacheSet(utils.ResourceLimitsPrefix+rl6.ID, rl6)
->>>>>>> 14eb4cca
 	eIndexes = map[string]map[string]utils.StringMap{
 		"Account": map[string]utils.StringMap{
 			"1001": utils.StringMap{
