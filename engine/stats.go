/*
Rating system designed to be used in VoIP Carriers World
Copyright (C) 2012-2015 ITsysCOM

This program is free software: you can redistribute it and/or modify
it under the terms of the GNU General Public License as published by
the Free Software Foundation, either version 3 of the License, or
(at your option) any later version.

This program is distributed in the hope that it will be useful,
but WITHOUT ANY WARRANTY; without even the implied warranty of
MERCHANTABILITY or FITNESS FOR A PARTICULAR PURPOSE.  See the
GNU General Public License for more details.

You should have received a copy of the GNU General Public License
along with this program.  If not, see <http://www.gnu.org/licenses/>
*/

package engine

import (
	"fmt"
	"reflect"
	"strings"
	"sync"
	"time"

	"github.com/cgrates/cgrates/utils"
)

<<<<<<< HEAD
=======
type StatsInterface interface {
	GetValues(string, *map[string]float64) error
	GetQueueIds(int, *[]string) error
	GetQueue(string, *StatsQueue) error
	GetQueueTriggers(string, *ActionTriggers) error
	AppendCDR(*CDR, *int) error
	AddQueue(*CdrStats, *int) error
	RemoveQueue(string, *int) error
	ReloadQueues([]string, *int) error
	ResetQueues([]string, *int) error
	Stop(int, *int) error
}

>>>>>>> 3097315a
type Stats struct {
	queues              map[string]*StatsQueue
	queueSavers         map[string]*queueSaver
	mux                 sync.RWMutex
	ratingDb            RatingStorage
	accountingDb        AccountingStorage
	defaultSaveInterval time.Duration
}

type queueSaver struct {
	ticker       *time.Ticker
	stopper      chan bool
	save         func(*queueSaver)
	sq           *StatsQueue
	accountingDb AccountingStorage
}

func newQueueSaver(saveInterval time.Duration, sq *StatsQueue, adb AccountingStorage) *queueSaver {
	svr := &queueSaver{
		ticker:       time.NewTicker(saveInterval),
		stopper:      make(chan bool),
		sq:           sq,
		accountingDb: adb,
	}
	go func(saveInterval time.Duration, sq *StatsQueue, adb AccountingStorage) {
		for {
			select {
			case <-svr.ticker.C:
				sq.Save(adb)
			case <-svr.stopper:
				break
			}
		}
	}(saveInterval, sq, adb)
	return svr
}

func (svr *queueSaver) stop() {
	svr.sq.Save(svr.accountingDb)
	svr.ticker.Stop()
	svr.stopper <- true
}

func NewStats(ratingDb RatingStorage, accountingDb AccountingStorage, saveInterval time.Duration) *Stats {
	cdrStats := &Stats{ratingDb: ratingDb, accountingDb: accountingDb, defaultSaveInterval: saveInterval}
	if css, err := ratingDb.GetAllCdrStats(); err == nil {
		cdrStats.UpdateQueues(css, nil)
	} else {
		utils.Logger.Err(fmt.Sprintf("Cannot load cdr stats: %v", err))
	}
	return cdrStats
}

func (s *Stats) GetQueueIds(in int, ids *[]string) error {
	s.mux.Lock()
	defer s.mux.Unlock()
	result := make([]string, 0)
	for id, _ := range s.queues {
		result = append(result, id)
	}
	*ids = result
	return nil
}

func (s *Stats) GetQueue(id string, sq *StatsQueue) error {
	s.mux.Lock()
	defer s.mux.Unlock()
	q, found := s.queues[id]
	if !found {
		return utils.ErrNotFound
	}
	*sq = *q
	return nil
}

func (s *Stats) GetQueueTriggers(id string, ats *ActionTriggers) error {
	s.mux.Lock()
	defer s.mux.Unlock()
	q, found := s.queues[id]
	if !found {
		return utils.ErrNotFound
	}
	if q.conf.Triggers != nil {
		*ats = q.conf.Triggers
	} else {
		*ats = ActionTriggers{}
	}
	return nil
}

func (s *Stats) GetValues(sqID string, values *map[string]float64) error {
	s.mux.RLock()
	defer s.mux.RUnlock()
	if sq, ok := s.queues[sqID]; ok {
		*values = sq.GetStats()
		return nil
	}
	return utils.ErrNotFound
}

func (s *Stats) AddQueue(cs *CdrStats, out *int) error {
	s.mux.Lock()
	defer s.mux.Unlock()
	if s.queues == nil {
		s.queues = make(map[string]*StatsQueue)
	}
	if s.queueSavers == nil {
		s.queueSavers = make(map[string]*queueSaver)
	}
	var sq *StatsQueue
	var exists bool
	if sq, exists = s.queues[cs.Id]; exists {
		sq.UpdateConf(cs)
	} else {
		sq = NewStatsQueue(cs)
		s.queues[cs.Id] = sq
	}
	if _, exists = s.queueSavers[sq.GetId()]; !exists {
		s.setupQueueSaver(sq)
	}
	return nil
}

func (s *Stats) RemoveQueue(qID string, out *int) error {
	s.mux.Lock()
	defer s.mux.Unlock()
	if s.queues == nil {
		s.queues = make(map[string]*StatsQueue)
	}
	if s.queueSavers == nil {
		s.queueSavers = make(map[string]*queueSaver)
	}

	delete(s.queues, qID)
	delete(s.queueSavers, qID)

	return nil
}

func (s *Stats) ReloadQueues(ids []string, out *int) error {
	if len(ids) == 0 {
		if css, err := s.ratingDb.GetAllCdrStats(); err == nil {
			s.UpdateQueues(css, nil)
		} else {
			return fmt.Errorf("Cannot load cdr stats: %v", err)
		}
	}
	for _, id := range ids {
		if cs, err := s.ratingDb.GetCdrStats(id); err == nil {
			s.AddQueue(cs, nil)
		} else {
			return err
		}
	}
	return nil
}

func (s *Stats) ResetQueues(ids []string, out *int) error {
	if len(ids) == 0 {
		for _, sq := range s.queues {
			sq.Cdrs = make([]*QCdr, 0)
			sq.metrics = make(map[string]Metric, len(sq.conf.Metrics))
			for _, m := range sq.conf.Metrics {
				if metric := CreateMetric(m); metric != nil {
					sq.metrics[m] = metric
				}
			}
		}
	} else {
		for _, id := range ids {
			sq, exists := s.queues[id]
			if !exists {
				utils.Logger.Warning(fmt.Sprintf("Cannot reset queue id %v: Not Fund", id))
				continue
			}
			sq.Cdrs = make([]*QCdr, 0)
			sq.metrics = make(map[string]Metric, len(sq.conf.Metrics))
			for _, m := range sq.conf.Metrics {
				if metric := CreateMetric(m); metric != nil {
					sq.metrics[m] = metric
				}
			}
		}
	}
	return nil
}

// change the existing ones
// add new ones
// delete the ones missing from the new list
func (s *Stats) UpdateQueues(css []*CdrStats, out *int) error {
	s.mux.Lock()
	defer s.mux.Unlock()
	oldQueues := s.queues
	oldSavers := s.queueSavers
	s.queues = make(map[string]*StatsQueue, len(css))
	s.queueSavers = make(map[string]*queueSaver, len(css))
	for _, cs := range css {
		var sq *StatsQueue
		var existing bool
		if oldQueues != nil {
			if sq, existing = oldQueues[cs.Id]; existing {
				sq.UpdateConf(cs)
				s.queueSavers[cs.Id] = oldSavers[cs.Id]
				delete(oldSavers, cs.Id)
			}
		}
		if sq == nil {
			sq = NewStatsQueue(cs)
			// load queue from storage if exists

			if saved, err := s.accountingDb.GetCdrStatsQueue(sq.GetId()); err == nil {
				sq.Load(saved)
			}
			s.setupQueueSaver(sq)
		}
		s.queues[cs.Id] = sq
	}
	// stop obsolete savers
	for _, saver := range oldSavers {
		saver.stop()
	}
	return nil
}

func (s *Stats) setupQueueSaver(sq *StatsQueue) {
	if sq == nil {
		return
	}
	// setup queue saver
	if s.queueSavers == nil {
		s.queueSavers = make(map[string]*queueSaver)
	}
	var si time.Duration
	if sq.conf != nil {
		si = sq.conf.SaveInterval
	}
	if si == 0 {
		si = s.defaultSaveInterval
	}
	if si > 0 {
		s.queueSavers[sq.GetId()] = newQueueSaver(si, sq, s.accountingDb)
	}
}

func (s *Stats) AppendCDR(cdr *CDR, out *int) error {
	s.mux.RLock()
	defer s.mux.RUnlock()
	for _, sq := range s.queues {
		sq.AppendCDR(cdr)
	}
	return nil
}

func (s *Stats) Stop(int, *int) error {
	s.mux.RLock()
	defer s.mux.RUnlock()
	for _, saver := range s.queueSavers {
		saver.stop()
	}
	return nil
}

func (s *Stats) Call(serviceMethod string, args interface{}, reply interface{}) error {
	parts := strings.Split(serviceMethod, ".")
	if len(parts) != 2 {
		return utils.ErrNotImplemented
	}
	// get method
	method := reflect.ValueOf(s).MethodByName(parts[1])
	if !method.IsValid() {
		return utils.ErrNotImplemented
	}
<<<<<<< HEAD
=======
	return &ProxyStats{Client: client}, nil
}

func (ps *ProxyStats) GetValues(sqID string, values *map[string]float64) error {
	return ps.Client.Call("Stats.GetValues", sqID, values)
}

func (ps *ProxyStats) AppendCDR(cdr *CDR, out *int) error {
	return ps.Client.Call("Stats.AppendCDR", cdr, out)
}

func (ps *ProxyStats) GetQueueIds(in int, ids *[]string) error {
	return ps.Client.Call("Stats.GetQueueIds", in, ids)
}

func (ps *ProxyStats) GetQueue(id string, sq *StatsQueue) error {
	return ps.Client.Call("Stats.GetQueue", id, sq)
}

func (ps *ProxyStats) GetQueueTriggers(id string, ats *ActionTriggers) error {
	return ps.Client.Call("Stats.GetQueueTriggers", id, ats)
}

func (ps *ProxyStats) AddQueue(cs *CdrStats, out *int) error {
	return ps.Client.Call("Stats.AddQueue", cs, out)
}

func (ps *ProxyStats) RemoveQueue(qID string, out *int) error {
	return ps.Client.Call("Stats.RemoveQueue", qID, out)
}

func (ps *ProxyStats) ReloadQueues(ids []string, out *int) error {
	return ps.Client.Call("Stats.ReloadQueues", ids, out)
}
>>>>>>> 3097315a

	// construct the params
	params := []reflect.Value{reflect.ValueOf(args), reflect.ValueOf(reply)}

	ret := method.Call(params)
	if len(ret) != 1 {
		return utils.ErrServerError
	}
	if ret[0].Interface() == nil {
		return nil
	}
	err, ok := ret[0].Interface().(error)
	if !ok {
		return utils.ErrServerError
	}
	return err
}<|MERGE_RESOLUTION|>--- conflicted
+++ resolved
@@ -28,8 +28,6 @@
 	"github.com/cgrates/cgrates/utils"
 )
 
-<<<<<<< HEAD
-=======
 type StatsInterface interface {
 	GetValues(string, *map[string]float64) error
 	GetQueueIds(int, *[]string) error
@@ -43,7 +41,6 @@
 	Stop(int, *int) error
 }
 
->>>>>>> 3097315a
 type Stats struct {
 	queues              map[string]*StatsQueue
 	queueSavers         map[string]*queueSaver
@@ -317,43 +314,6 @@
 	if !method.IsValid() {
 		return utils.ErrNotImplemented
 	}
-<<<<<<< HEAD
-=======
-	return &ProxyStats{Client: client}, nil
-}
-
-func (ps *ProxyStats) GetValues(sqID string, values *map[string]float64) error {
-	return ps.Client.Call("Stats.GetValues", sqID, values)
-}
-
-func (ps *ProxyStats) AppendCDR(cdr *CDR, out *int) error {
-	return ps.Client.Call("Stats.AppendCDR", cdr, out)
-}
-
-func (ps *ProxyStats) GetQueueIds(in int, ids *[]string) error {
-	return ps.Client.Call("Stats.GetQueueIds", in, ids)
-}
-
-func (ps *ProxyStats) GetQueue(id string, sq *StatsQueue) error {
-	return ps.Client.Call("Stats.GetQueue", id, sq)
-}
-
-func (ps *ProxyStats) GetQueueTriggers(id string, ats *ActionTriggers) error {
-	return ps.Client.Call("Stats.GetQueueTriggers", id, ats)
-}
-
-func (ps *ProxyStats) AddQueue(cs *CdrStats, out *int) error {
-	return ps.Client.Call("Stats.AddQueue", cs, out)
-}
-
-func (ps *ProxyStats) RemoveQueue(qID string, out *int) error {
-	return ps.Client.Call("Stats.RemoveQueue", qID, out)
-}
-
-func (ps *ProxyStats) ReloadQueues(ids []string, out *int) error {
-	return ps.Client.Call("Stats.ReloadQueues", ids, out)
-}
->>>>>>> 3097315a
 
 	// construct the params
 	params := []reflect.Value{reflect.ValueOf(args), reflect.ValueOf(reply)}
