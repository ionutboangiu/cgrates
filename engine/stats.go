/*
Rating system designed to be used in VoIP Carriers World
Copyright (C) 2012-2015 ITsysCOM

This program is free software: you can redistribute it and/or modify
it under the terms of the GNU General Public License as published by
the Free Software Foundation, either version 3 of the License, or
(at your option) any later version.

This program is distributed in the hope that it will be useful,
but WITHOUT ANY WARRANTY; without even the implied warranty of
MERCHANTABILITY or FITNESS FOR A PARTICULAR PURPOSE.  See the
GNU General Public License for more details.

You should have received a copy of the GNU General Public License
along with this program.  If not, see <http://www.gnu.org/licenses/>
*/

package engine

import (
	"fmt"
	"sync"
	"time"

	"github.com/cgrates/cgrates/utils"
	"github.com/cgrates/rpcclient"
)

type StatsInterface interface {
	GetValues(string, *map[string]float64) error
	GetQueueIds(int, *[]string) error
	AppendCDR(*StoredCdr, *int) error
	AddQueue(*CdrStats, *int) error
	ReloadQueues([]string, *int) error
	ResetQueues([]string, *int) error
	Stop(int, *int) error
}

type Stats struct {
	queues              map[string]*StatsQueue
	queueSavers         map[string]*queueSaver
	mux                 sync.RWMutex
	ratingDb            RatingStorage
	accountingDb        AccountingStorage
	defaultSaveInterval time.Duration
}

type queueSaver struct {
	ticker       *time.Ticker
	stopper      chan bool
	save         func(*queueSaver)
	sq           *StatsQueue
	accountingDb AccountingStorage
}

func newQueueSaver(saveInterval time.Duration, sq *StatsQueue, adb AccountingStorage) *queueSaver {
	svr := &queueSaver{
		ticker:       time.NewTicker(saveInterval),
		stopper:      make(chan bool),
		sq:           sq,
		accountingDb: adb,
	}
<<<<<<< HEAD
	svr.save = func(svr *queueSaver) {
		//Logger.Debug(fmt.Sprintf("svr.save, statsQueue: %+v", sq))
		for {
			select {
			case <-svr.ticker.C:
				//Logger.Debug(fmt.Sprintf("svr.ticket.C, statsQueue: %+v", sq))
				if svr.sq.IsDirty() {
					//Logger.Debug("svr.sq.IsDirty")
					svr.sq.mux.Lock()
					if err := svr.adb.SetCdrStatsQueue(svr.sq); err != nil {
						Logger.Err(fmt.Sprintf("Error saving cdr stats queue id %s: %v", id, err))
					}
					svr.sq.mux.Unlock()
				}
=======
	go func(saveInterval time.Duration, sq *StatsQueue, adb AccountingStorage) {
		for {
			select {
			case <-svr.ticker.C:
				sq.Save(adb)
>>>>>>> cf7b11e7
			case <-svr.stopper:
				break
			}
		}
	}(saveInterval, sq, adb)
	return svr
}

func (svr *queueSaver) stop() {
	svr.ticker.Stop()
	svr.stopper <- true
	svr.sq.Save(svr.accountingDb)
}

func NewStats(ratingDb RatingStorage, accountingDb AccountingStorage, saveInterval time.Duration) *Stats {
	cdrStats := &Stats{ratingDb: ratingDb, accountingDb: accountingDb, defaultSaveInterval: saveInterval}
	if css, err := ratingDb.GetAllCdrStats(); err == nil {
		cdrStats.UpdateQueues(css, nil)
	} else {
		Logger.Err(fmt.Sprintf("Cannot load cdr stats: %v", err))
	}
	return cdrStats
}

func (s *Stats) GetQueueIds(in int, ids *[]string) error {
	s.mux.Lock()
	defer s.mux.Unlock()
	result := make([]string, 0)
	for id, _ := range s.queues {
		result = append(result, id)
	}
	*ids = result
	return nil
}

func (s *Stats) GetValues(sqID string, values *map[string]float64) error {
	s.mux.RLock()
	defer s.mux.RUnlock()
	if sq, ok := s.queues[sqID]; ok {
		*values = sq.GetStats()
		return nil
	}
	return utils.ErrNotFound
}

func (s *Stats) AddQueue(cs *CdrStats, out *int) error {
	s.mux.Lock()
	defer s.mux.Unlock()
	if s.queues == nil {
		s.queues = make(map[string]*StatsQueue)
	}
	if s.queueSavers == nil {
		s.queueSavers = make(map[string]*queueSaver)
	}
	if sq, exists := s.queues[cs.Id]; exists {
		sq.UpdateConf(cs)
	} else {
		s.queues[cs.Id] = NewStatsQueue(cs)
		s.setupQueueSaver(sq)
	}
	return nil
}

func (s *Stats) ReloadQueues(ids []string, out *int) error {
	if len(ids) == 0 {
		if css, err := s.ratingDb.GetAllCdrStats(); err == nil {
			s.UpdateQueues(css, nil)
		} else {
			return fmt.Errorf("Cannot load cdr stats: %v", err)
		}
	}
	for _, id := range ids {
		if cs, err := s.ratingDb.GetCdrStats(id); err == nil {
			s.AddQueue(cs, nil)
		} else {
			return err
		}
	}
	return nil
}

func (s *Stats) ResetQueues(ids []string, out *int) error {
	if len(ids) == 0 {
		for _, sq := range s.queues {
			sq.Cdrs = make([]*QCdr, 0)
			sq.Metrics = make(map[string]Metric, len(sq.conf.Metrics))
			for _, m := range sq.conf.Metrics {
				if metric := CreateMetric(m); metric != nil {
					sq.Metrics[m] = metric
				}
			}
		}
	} else {
		for _, id := range ids {
			sq, exists := s.queues[id]
			if !exists {
				Logger.Warning(fmt.Sprintf("Cannot reset queue id %v: Not Fund", id))
				continue
			}
			sq.Cdrs = make([]*QCdr, 0)
			sq.Metrics = make(map[string]Metric, len(sq.conf.Metrics))
			for _, m := range sq.conf.Metrics {
				if metric := CreateMetric(m); metric != nil {
					sq.Metrics[m] = metric
				}
			}
		}
	}
	return nil
}

// change the existing ones
// add new ones
// delete the ones missing from the new list
func (s *Stats) UpdateQueues(css []*CdrStats, out *int) error {
	s.mux.Lock()
	defer s.mux.Unlock()
	oldQueues := s.queues
	oldSavers := s.queueSavers
	s.queues = make(map[string]*StatsQueue, len(css))
	s.queueSavers = make(map[string]*queueSaver, len(css))
	for _, cs := range css {
		var sq *StatsQueue
		var existing bool
		if oldQueues != nil {
			if sq, existing = oldQueues[cs.Id]; existing {
				sq.UpdateConf(cs)
				s.queueSavers[cs.Id] = oldSavers[cs.Id]
				delete(oldSavers, cs.Id)
			}
		}
		if sq == nil {
			sq = NewStatsQueue(cs)
			// load queue from storage if exists
			if saved, err := s.accountingDb.GetCdrStatsQueue(sq.GetId()); err == nil {
				sq.Load(saved)
			} else {
				Logger.Info(err.Error())
			}
			s.setupQueueSaver(sq)
		}
		s.queues[cs.Id] = sq
	}
	// stop obsolete savers
	for _, saver := range oldSavers {
		saver.stop()
	}
	return nil
}

func (s *Stats) setupQueueSaver(sq *StatsQueue) {
	if sq == nil {
		return
	}
	// setup queue saver
	if s.queueSavers == nil {
		s.queueSavers = make(map[string]*queueSaver)
	}
	var si time.Duration
	if sq.conf != nil {
		si = sq.conf.SaveInterval
	}
	if si == 0 {
		si = s.defaultSaveInterval
	}
	if si > 0 {
		s.queueSavers[sq.GetId()] = newQueueSaver(si, sq, s.accountingDb)
	}
}

func (s *Stats) AppendCDR(cdr *StoredCdr, out *int) error {
	s.mux.RLock()
	defer s.mux.RUnlock()
	for _, sq := range s.queues {
		sq.AppendCDR(cdr)
	}
	return nil
}

func (s *Stats) Stop(int, *int) error {
	s.mux.RLock()
	defer s.mux.RUnlock()
	for _, saver := range s.queueSavers {
		saver.stop()
	}
	return nil
}

type ProxyStats struct {
	Client *rpcclient.RpcClient
}

func NewProxyStats(addr string, reconnects int) (*ProxyStats, error) {
	client, err := rpcclient.NewRpcClient("tcp", addr, reconnects, utils.GOB)
	if err != nil {
		return nil, err
	}
	return &ProxyStats{Client: client}, nil
}

func (ps *ProxyStats) GetValues(sqID string, values *map[string]float64) error {
	return ps.Client.Call("Stats.GetValues", sqID, values)
}

func (ps *ProxyStats) AppendCDR(cdr *StoredCdr, out *int) error {
	return ps.Client.Call("Stats.AppendCDR", cdr, out)
}

func (ps *ProxyStats) GetQueueIds(in int, ids *[]string) error {
	return ps.Client.Call("Stats.GetQueueIds", in, ids)
}

func (ps *ProxyStats) AddQueue(cs *CdrStats, out *int) error {
	return ps.Client.Call("Stats.AddQueue", cs, out)
}

func (ps *ProxyStats) ReloadQueues(ids []string, out *int) error {
	return ps.Client.Call("Stats.ReloadQueues", ids, out)
}

func (ps *ProxyStats) ResetQueues(ids []string, out *int) error {
	return ps.Client.Call("Stats.ResetQueues", ids, out)
}

func (ps *ProxyStats) Stop(i int, r *int) error {
	return ps.Client.Call("Stats.Stop", 0, i)
}<|MERGE_RESOLUTION|>--- conflicted
+++ resolved
@@ -61,28 +61,11 @@
 		sq:           sq,
 		accountingDb: adb,
 	}
-<<<<<<< HEAD
-	svr.save = func(svr *queueSaver) {
-		//Logger.Debug(fmt.Sprintf("svr.save, statsQueue: %+v", sq))
-		for {
-			select {
-			case <-svr.ticker.C:
-				//Logger.Debug(fmt.Sprintf("svr.ticket.C, statsQueue: %+v", sq))
-				if svr.sq.IsDirty() {
-					//Logger.Debug("svr.sq.IsDirty")
-					svr.sq.mux.Lock()
-					if err := svr.adb.SetCdrStatsQueue(svr.sq); err != nil {
-						Logger.Err(fmt.Sprintf("Error saving cdr stats queue id %s: %v", id, err))
-					}
-					svr.sq.mux.Unlock()
-				}
-=======
 	go func(saveInterval time.Duration, sq *StatsQueue, adb AccountingStorage) {
 		for {
 			select {
 			case <-svr.ticker.C:
 				sq.Save(adb)
->>>>>>> cf7b11e7
 			case <-svr.stopper:
 				break
 			}
