/*
Real-time Online/Offline Charging System (OCS) for Telecom & ISP environments
Copyright (C) ITsysCOM GmbH

This program is free software: you can redistribute it and/or modify
it under the terms of the GNU General Public License as published by
the Free Software Foundation, either version 3 of the License, or
(at your option) any later version.

This program is distributed in the hope that it will be useful,
but WITHOUT ANY WARRANTY; without even the implied warranty of
MERCHANTABILITY or FITNESS FOR A PARTICULAR PURPOSE.  See the
GNU General Public License for more details.

You should have received a copy of the GNU General Public License
along with this program.  If not, see <http://www.gnu.org/licenses/>
*/
package engine

import (
	"bytes"
	"compress/zlib"
	"errors"
	"fmt"
	"io/ioutil"
	"strings"
	"sync"

	"github.com/cgrates/cgrates/cache"
	"github.com/cgrates/cgrates/config"
	"github.com/cgrates/cgrates/utils"
)

type MapStorage struct {
	dict     storage
	tasks    [][]byte
	ms       Marshaler
	mu       sync.RWMutex
	cacheCfg config.CacheConfig
}

type storage map[string][]byte

func (s storage) sadd(key, value string, ms Marshaler) {
	idMap := utils.StringMap{}
	if values, ok := s[key]; ok {
		ms.Unmarshal(values, &idMap)
	}
	idMap[value] = true
	values, _ := ms.Marshal(idMap)
	s[key] = values
}

func (s storage) srem(key, value string, ms Marshaler) {
	idMap := utils.StringMap{}
	if values, ok := s[key]; ok {
		ms.Unmarshal(values, &idMap)
	}
	delete(idMap, value)
	values, _ := ms.Marshal(idMap)
	s[key] = values
}

func (s storage) smembers(key string, ms Marshaler) (idMap utils.StringMap, ok bool) {
	var values []byte
	values, ok = s[key]
	if ok {
		ms.Unmarshal(values, &idMap)
	}
	return
}

func NewMapStorage() (*MapStorage, error) {
	return &MapStorage{dict: make(map[string][]byte), ms: NewCodecMsgpackMarshaler(),
		cacheCfg: config.CgrConfig().CacheConfig}, nil
}

func NewMapStorageJson() (mpStorage *MapStorage, err error) {
	mpStorage, err = NewMapStorage()
	mpStorage.ms = new(JSONBufMarshaler)
	return
}

func (ms *MapStorage) Close() {}

func (ms *MapStorage) Flush(ignore string) error {
	ms.mu.Lock()
	defer ms.mu.Unlock()
	ms.dict = make(map[string][]byte)
	return nil
}

func (ms *MapStorage) Marshaler() Marshaler {
	return ms.ms
}

func (ms *MapStorage) SelectDatabase(dbName string) (err error) {
	return
}

func (ms *MapStorage) RebuildReverseForPrefix(prefix string) error {
	// ToDo: should do transaction
	keys, err := ms.GetKeysForPrefix(prefix)
	if err != nil {
		return err
	}
	for _, key := range keys {
		ms.mu.Lock()
		delete(ms.dict, key)
		ms.mu.Unlock()
	}
	switch prefix {
	case utils.REVERSE_DESTINATION_PREFIX:
		keys, err = ms.GetKeysForPrefix(utils.DESTINATION_PREFIX)
		if err != nil {
			return err
		}
		for _, key := range keys {
			dest, err := ms.GetDestination(key[len(utils.DESTINATION_PREFIX):], false, utils.NonTransactional)
			if err != nil {
				return err
			}
			if err := ms.SetReverseDestination(dest, utils.NonTransactional); err != nil {
				return err
			}
		}
	case utils.REVERSE_ALIASES_PREFIX:
		keys, err = ms.GetKeysForPrefix(utils.ALIASES_PREFIX)
		if err != nil {
			return err
		}
		for _, key := range keys {
			al, err := ms.GetAlias(key[len(utils.ALIASES_PREFIX):], false, utils.NonTransactional)
			if err != nil {
				return err
			}
			if err := ms.SetReverseAlias(al, utils.NonTransactional); err != nil {
				return err
			}
		}
	case utils.AccountActionPlansPrefix:
		return nil
	default:
		return utils.ErrInvalidKey
	}
	return nil
}

func (ms *MapStorage) LoadRatingCache(dstIDs, rvDstIDs, rplIDs, rpfIDs, actIDs, aplIDs, aapIDs, atrgIDs, sgIDs, lcrIDs, dcIDs []string) (err error) {
	if ms.cacheCfg == nil {
		return
	}
	for k, cacheCfg := range ms.cacheCfg {
		k = utils.CacheInstanceToPrefix[k] // alias into prefixes understood by storage
		if utils.IsSliceMember([]string{utils.DESTINATION_PREFIX, utils.REVERSE_DESTINATION_PREFIX,
			utils.RATING_PLAN_PREFIX, utils.RATING_PROFILE_PREFIX, utils.LCR_PREFIX, utils.CDR_STATS_PREFIX,
			utils.ACTION_PREFIX, utils.ACTION_PLAN_PREFIX, utils.ACTION_TRIGGER_PREFIX,
			utils.SHARED_GROUP_PREFIX}, k) && cacheCfg.Precache {
			if err := ms.PreloadCacheForPrefix(k); err != nil && err != utils.ErrInvalidKey {
				return err
			}
		}
	}
	// add more prefixes if needed
	return
}

func (ms *MapStorage) LoadAccountingCache(alsIDs, rvAlsIDs, rlIDs, resIDs []string) error {
	if ms.cacheCfg == nil {
		return nil
	}
	for k, cacheCfg := range ms.cacheCfg {
		k = utils.CacheInstanceToPrefix[k] // alias into prefixes understood by storage
		if utils.IsSliceMember([]string{utils.ALIASES_PREFIX, utils.REVERSE_ALIASES_PREFIX}, k) && cacheCfg.Precache {
			if err := ms.PreloadCacheForPrefix(k); err != nil && err != utils.ErrInvalidKey {
				return err
			}
		}
	}
	return nil
}

func (ms *MapStorage) PreloadCacheForPrefix(prefix string) error {
	transID := cache.BeginTransaction()
	cache.RemPrefixKey(prefix, false, transID)
	keyList, err := ms.GetKeysForPrefix(prefix)
	if err != nil {
		cache.RollbackTransaction(transID)
		return err
	}
	switch prefix {
	case utils.RATING_PLAN_PREFIX:
		for _, key := range keyList {
			_, err := ms.GetRatingPlan(key[len(utils.RATING_PLAN_PREFIX):], true, transID)
			if err != nil {
				cache.RollbackTransaction(transID)
				return err
			}
		}
	default:
		cache.RollbackTransaction(transID)
		return utils.ErrInvalidKey
	}
	cache.CommitTransaction(transID)
	return nil
}

// CacheDataFromDB loads data to cache,
// prefix represents the cache prefix, IDs should be nil if all available data should be loaded
func (ms *MapStorage) CacheDataFromDB(prefix string, IDs []string, mustBeCached bool) (err error) {
	if !utils.IsSliceMember([]string{utils.DESTINATION_PREFIX,
		utils.REVERSE_DESTINATION_PREFIX,
		utils.RATING_PLAN_PREFIX,
		utils.RATING_PROFILE_PREFIX,
		utils.ACTION_PREFIX,
		utils.ACTION_PLAN_PREFIX,
		utils.AccountActionPlansPrefix,
		utils.ACTION_TRIGGER_PREFIX,
		utils.SHARED_GROUP_PREFIX,
		utils.DERIVEDCHARGERS_PREFIX,
		utils.LCR_PREFIX,
		utils.ALIASES_PREFIX,
		utils.REVERSE_ALIASES_PREFIX,
		utils.ResourceProfilesPrefix,
		utils.ResourcesPrefix,
		utils.TimingsPrefix}, prefix) {
		return utils.NewCGRError(utils.REDIS,
			utils.MandatoryIEMissingCaps,
			utils.UnsupportedCachePrefix,
			fmt.Sprintf("prefix <%s> is not a supported cache prefix", prefix))
	}
	if IDs == nil {
		keyIDs, err := ms.GetKeysForPrefix(prefix)
		if err != nil {
			return utils.NewCGRError(utils.REDIS,
				utils.ServerErrorCaps,
				err.Error(),
				fmt.Sprintf("MapStorage error <%s> querying keys for prefix: <%s>", prefix))
		}
		for _, keyID := range keyIDs {
			if mustBeCached { // Only consider loading ids which are already in cache
				if _, hasIt := cache.Get(keyID); !hasIt {
					continue
				}
			}
			IDs = append(IDs, keyID[len(prefix):])
		}
		var nrItems int
		if cCfg, has := ms.cacheCfg[utils.CachePrefixToInstance[prefix]]; has {
			nrItems = cCfg.Limit
		}
		if nrItems > 0 && nrItems < len(IDs) {
			IDs = IDs[:nrItems]
		}
	}
	for _, dataID := range IDs {
		if mustBeCached {
			if _, hasIt := cache.Get(prefix + dataID); !hasIt { // only cache if previously there
				continue
			}
		}
		switch prefix {
		case utils.DESTINATION_PREFIX:
			_, err = ms.GetDestination(dataID, true, utils.NonTransactional)
		case utils.REVERSE_DESTINATION_PREFIX:
			_, err = ms.GetReverseDestination(dataID, true, utils.NonTransactional)
		case utils.RATING_PLAN_PREFIX:
			_, err = ms.GetRatingPlan(dataID, true, utils.NonTransactional)
		case utils.RATING_PROFILE_PREFIX:
			_, err = ms.GetRatingProfile(dataID, true, utils.NonTransactional)
		case utils.ACTION_PREFIX:
			_, err = ms.GetActions(dataID, true, utils.NonTransactional)
		case utils.ACTION_PLAN_PREFIX:
			_, err = ms.GetActionPlan(dataID, true, utils.NonTransactional)
		case utils.AccountActionPlansPrefix:
			_, err = ms.GetAccountActionPlans(dataID, true, utils.NonTransactional)
		case utils.ACTION_TRIGGER_PREFIX:
			_, err = ms.GetActionTriggers(dataID, true, utils.NonTransactional)
		case utils.SHARED_GROUP_PREFIX:
			_, err = ms.GetSharedGroup(dataID, true, utils.NonTransactional)
		case utils.DERIVEDCHARGERS_PREFIX:
			_, err = ms.GetDerivedChargers(dataID, true, utils.NonTransactional)
		case utils.LCR_PREFIX:
			_, err = ms.GetLCR(dataID, true, utils.NonTransactional)
		case utils.ALIASES_PREFIX:
			_, err = ms.GetAlias(dataID, true, utils.NonTransactional)
		case utils.REVERSE_ALIASES_PREFIX:
			_, err = ms.GetReverseAlias(dataID, true, utils.NonTransactional)
		case utils.ResourceProfilesPrefix:
			_, err = ms.GetResourceProfile(dataID, true, utils.NonTransactional)
		case utils.ResourcesPrefix:
			_, err = ms.GetResource(dataID, true, utils.NonTransactional)
		case utils.TimingsPrefix:
			_, err = ms.GetTiming(dataID, true, utils.NonTransactional)
		}
		if err != nil {
			return utils.NewCGRError(utils.REDIS,
				utils.ServerErrorCaps,
				err.Error(),
				fmt.Sprintf("error <%s> querying MapStorage for category: <%s>, dataID: <%s>", prefix, dataID))
		}
	}
	return
}

func (ms *MapStorage) GetKeysForPrefix(prefix string) ([]string, error) {
	ms.mu.RLock()
	defer ms.mu.RUnlock()
	keysForPrefix := make([]string, 0)
	for key := range ms.dict {
		if strings.HasPrefix(key, prefix) {
			keysForPrefix = append(keysForPrefix, key)
		}
	}
	return keysForPrefix, nil
}

// Used to check if specific subject is stored using prefix key attached to entity
func (ms *MapStorage) HasData(categ, subject string) (bool, error) {
	ms.mu.RLock()
	defer ms.mu.RUnlock()
	switch categ {
	case utils.DESTINATION_PREFIX, utils.RATING_PLAN_PREFIX, utils.RATING_PROFILE_PREFIX, utils.ACTION_PREFIX, utils.ACTION_PLAN_PREFIX, utils.ACCOUNT_PREFIX, utils.DERIVEDCHARGERS_PREFIX, utils.ResourcesPrefix:
		_, exists := ms.dict[categ+subject]
		return exists, nil
	}
	return false, errors.New("Unsupported HasData category")
}

func (ms *MapStorage) GetRatingPlan(key string, skipCache bool, transactionID string) (rp *RatingPlan, err error) {
	ms.mu.RLock()
	defer ms.mu.RUnlock()
	key = utils.RATING_PLAN_PREFIX + key
	if !skipCache {
		if x, ok := cache.Get(key); ok {
			if x != nil {
				return x.(*RatingPlan), nil
			}
			return nil, utils.ErrNotFound
		}
	}
	cCommit := cacheCommit(transactionID)
	if values, ok := ms.dict[key]; ok {
		b := bytes.NewBuffer(values)
		r, err := zlib.NewReader(b)
		if err != nil {
			return nil, err
		}
		out, err := ioutil.ReadAll(r)
		if err != nil {
			return nil, err
		}
		r.Close()
		rp = new(RatingPlan)
		err = ms.ms.Unmarshal(out, rp)
	} else {
		cache.Set(key, nil, cCommit, transactionID)
		return nil, utils.ErrNotFound
	}
	cache.Set(key, rp, cCommit, transactionID)
	return
}

func (ms *MapStorage) SetRatingPlan(rp *RatingPlan, transactionID string) (err error) {
	ms.mu.Lock()
	defer ms.mu.Unlock()
	result, err := ms.ms.Marshal(rp)
	var b bytes.Buffer
	w := zlib.NewWriter(&b)
	w.Write(result)
	w.Close()
	ms.dict[utils.RATING_PLAN_PREFIX+rp.Id] = b.Bytes()
	response := 0
	if historyScribe != nil {
		go historyScribe.Call("HistoryV1.Record", rp.GetHistoryRecord(), &response)
	}
	cache.RemKey(utils.RATING_PLAN_PREFIX+rp.Id, cacheCommit(transactionID), transactionID)
	return
}

func (ms *MapStorage) GetRatingProfile(key string, skipCache bool, transactionID string) (rpf *RatingProfile, err error) {
	ms.mu.RLock()
	defer ms.mu.RUnlock()
	key = utils.RATING_PROFILE_PREFIX + key
	if !skipCache {
		if x, ok := cache.Get(key); ok {
			if x != nil {
				return x.(*RatingProfile), nil
			}
			return nil, utils.ErrNotFound
		}
	}
	cCommit := cacheCommit(transactionID)
	if values, ok := ms.dict[key]; ok {
		rpf = new(RatingProfile)
		if err = ms.ms.Unmarshal(values, &rpf); err != nil {
			return nil, err
		}
	} else {
		cache.Set(key, nil, cCommit, transactionID)
		return nil, utils.ErrNotFound
	}
	cache.Set(key, rpf, cCommit, transactionID)
	return
}

func (ms *MapStorage) SetRatingProfile(rpf *RatingProfile, transactionID string) (err error) {
	ms.mu.Lock()
	defer ms.mu.Unlock()
	result, err := ms.ms.Marshal(rpf)
	ms.dict[utils.RATING_PROFILE_PREFIX+rpf.Id] = result
	response := 0
	if historyScribe != nil {
		go historyScribe.Call("HistoryV1.Record", rpf.GetHistoryRecord(false), &response)
	}
	cache.RemKey(utils.RATING_PROFILE_PREFIX+rpf.Id, cacheCommit(transactionID), transactionID)
	return
}

func (ms *MapStorage) RemoveRatingProfile(key string, transactionID string) (err error) {
	ms.mu.Lock()
	defer ms.mu.Unlock()
	for k := range ms.dict {
		if strings.HasPrefix(k, key) {
			delete(ms.dict, key)
			cache.RemKey(k, cacheCommit(transactionID), transactionID)
			response := 0
			rpf := &RatingProfile{Id: key}
			if historyScribe != nil {
				go historyScribe.Call("HistoryV1.Record", rpf.GetHistoryRecord(true), &response)
			}
		}
	}
	return
}

func (ms *MapStorage) GetLCR(key string, skipCache bool, transactionID string) (lcr *LCR, err error) {
	ms.mu.RLock()
	defer ms.mu.RUnlock()
	key = utils.LCR_PREFIX + key
	if !skipCache {
		if x, ok := cache.Get(key); ok {
			if x != nil {
				return x.(*LCR), nil
			}
			return nil, utils.ErrNotFound
		}
	}
	cCommit := cacheCommit(transactionID)
	if values, ok := ms.dict[key]; ok {
		err = ms.ms.Unmarshal(values, &lcr)
	} else {
		cache.Set(key, nil, cCommit, transactionID)
		return nil, utils.ErrNotFound
	}
	cache.Set(key, lcr, cCommit, transactionID)
	return
}

func (ms *MapStorage) SetLCR(lcr *LCR, transactionID string) (err error) {
	ms.mu.Lock()
	defer ms.mu.Unlock()
	result, err := ms.ms.Marshal(lcr)
	ms.dict[utils.LCR_PREFIX+lcr.GetId()] = result
	cache.RemKey(utils.LCR_PREFIX+lcr.GetId(), cacheCommit(transactionID), transactionID)
	return
}

func (ms *MapStorage) GetDestination(key string, skipCache bool, transactionID string) (dest *Destination, err error) {
	ms.mu.RLock()
	defer ms.mu.RUnlock()
	cCommit := cacheCommit(transactionID)
	key = utils.DESTINATION_PREFIX + key
	if !skipCache {
		if x, ok := cache.Get(key); ok {
			if x != nil {
				return x.(*Destination), nil
			}
			return nil, utils.ErrNotFound
		}
	}
	if values, ok := ms.dict[key]; ok {
		b := bytes.NewBuffer(values)
		r, err := zlib.NewReader(b)
		if err != nil {
			return nil, err
		}
		out, err := ioutil.ReadAll(r)
		if err != nil {
			return nil, err
		}
		r.Close()
		dest = new(Destination)
		err = ms.ms.Unmarshal(out, &dest)
		if err != nil {
			cache.Set(key, nil, cCommit, transactionID)
			return nil, utils.ErrNotFound
		}
	}
	if dest == nil {
		cache.Set(key, nil, cCommit, transactionID)
		return nil, utils.ErrNotFound
	}
	cache.Set(key, dest, cCommit, transactionID)

	return
}

func (ms *MapStorage) SetDestination(dest *Destination, transactionID string) (err error) {
	ms.mu.Lock()
	defer ms.mu.Unlock()
	result, err := ms.ms.Marshal(dest)
	var b bytes.Buffer
	w := zlib.NewWriter(&b)
	w.Write(result)
	w.Close()
	key := utils.DESTINATION_PREFIX + dest.Id
	ms.dict[key] = b.Bytes()
	response := 0
	if historyScribe != nil {
		go historyScribe.Call("HistoryV1.Record", dest.GetHistoryRecord(false), &response)
	}
	cache.RemKey(key, cacheCommit(transactionID), transactionID)
	return
}

func (ms *MapStorage) GetReverseDestination(prefix string, skipCache bool, transactionID string) (ids []string, err error) {
	ms.mu.Lock()
	defer ms.mu.Unlock()
	prefix = utils.REVERSE_DESTINATION_PREFIX + prefix
	if !skipCache {
		if x, ok := cache.Get(prefix); ok {
			if x != nil {
				return x.([]string), nil
			}
			return nil, utils.ErrNotFound
		}
	}
	if idMap, ok := ms.dict.smembers(prefix, ms.ms); !ok {
		cache.Set(prefix, nil, cacheCommit(transactionID), transactionID)
		return nil, utils.ErrNotFound
	} else {
		ids = idMap.Slice()
	}
	cache.Set(prefix, ids, cacheCommit(transactionID), transactionID)
	return
}

func (ms *MapStorage) SetReverseDestination(dest *Destination, transactionID string) (err error) {
	for _, p := range dest.Prefixes {
		key := utils.REVERSE_DESTINATION_PREFIX + p
		ms.mu.Lock()
		ms.dict.sadd(key, dest.Id, ms.ms)
		ms.mu.Unlock()
		cache.RemKey(key, cacheCommit(transactionID), transactionID)
	}
	return
}

func (ms *MapStorage) RemoveDestination(destID string, transactionID string) (err error) {
	key := utils.DESTINATION_PREFIX + destID
	// get destination for prefix list
	d, err := ms.GetDestination(destID, false, transactionID)
	if err != nil {
		return
	}

	ms.mu.Lock()
	delete(ms.dict, key)
	ms.mu.Unlock()
	cache.RemKey(key, cacheCommit(transactionID), transactionID)

	for _, prefix := range d.Prefixes {
		ms.mu.Lock()
		ms.dict.srem(utils.REVERSE_DESTINATION_PREFIX+prefix, destID, ms.ms)
		ms.mu.Unlock()
		ms.GetReverseDestination(prefix, true, transactionID) // it will recache the destination
	}

	return
}

func (ms *MapStorage) UpdateReverseDestination(oldDest, newDest *Destination, transactionID string) error {
	//log.Printf("Old: %+v, New: %+v", oldDest, newDest)
	var obsoletePrefixes []string
	var addedPrefixes []string
	var found bool
	for _, oldPrefix := range oldDest.Prefixes {
		found = false
		for _, newPrefix := range newDest.Prefixes {
			if oldPrefix == newPrefix {
				found = true
				break
			}
		}
		if !found {
			obsoletePrefixes = append(obsoletePrefixes, oldPrefix)
		}
	}

	for _, newPrefix := range newDest.Prefixes {
		found = false
		for _, oldPrefix := range oldDest.Prefixes {
			if newPrefix == oldPrefix {
				found = true
				break
			}
		}
		if !found {
			addedPrefixes = append(addedPrefixes, newPrefix)
		}
	}
	//log.Print("Obsolete prefixes: ", obsoletePrefixes)
	//log.Print("Added prefixes: ", addedPrefixes)
	// remove id for all obsolete prefixes
	cCommit := cacheCommit(transactionID)
	var err error
	for _, obsoletePrefix := range obsoletePrefixes {
		ms.mu.Lock()
		ms.dict.srem(utils.REVERSE_DESTINATION_PREFIX+obsoletePrefix, oldDest.Id, ms.ms)
		ms.mu.Unlock()
		cache.RemKey(utils.REVERSE_DESTINATION_PREFIX+obsoletePrefix, cCommit, transactionID)
	}

	// add the id to all new prefixes
	for _, addedPrefix := range addedPrefixes {
		ms.mu.Lock()
		ms.dict.sadd(utils.REVERSE_DESTINATION_PREFIX+addedPrefix, newDest.Id, ms.ms)
		ms.mu.Unlock()
		cache.RemKey(utils.REVERSE_DESTINATION_PREFIX+addedPrefix, cCommit, transactionID)
	}
	return err
}

func (ms *MapStorage) GetActions(key string, skipCache bool, transactionID string) (as Actions, err error) {
	ms.mu.RLock()
	defer ms.mu.RUnlock()
	cCommit := cacheCommit(transactionID)
	cachekey := utils.ACTION_PREFIX + key
	if !skipCache {
		if x, err := cache.GetCloned(cachekey); err != nil {
			if err.Error() != utils.ItemNotFound {
				return nil, err
			}
		} else if x == nil {
			return nil, utils.ErrNotFound
		} else {
			return x.(Actions), nil
		}
	}
	if values, ok := ms.dict[cachekey]; ok {
		err = ms.ms.Unmarshal(values, &as)
	} else {
		cache.Set(cachekey, nil, cCommit, transactionID)
		return nil, utils.ErrNotFound
	}
	cache.Set(cachekey, as, cCommit, transactionID)
	return
}

func (ms *MapStorage) SetActions(key string, as Actions, transactionID string) (err error) {
	ms.mu.Lock()
	defer ms.mu.Unlock()
	cCommit := cacheCommit(transactionID)
	cachekey := utils.ACTION_PREFIX + key
	result, err := ms.ms.Marshal(&as)
	ms.dict[cachekey] = result
	cache.RemKey(cachekey, cCommit, transactionID)
	return
}

func (ms *MapStorage) RemoveActions(key string, transactionID string) (err error) {
	cachekey := utils.ACTION_PREFIX + key
	ms.mu.Lock()
	delete(ms.dict, cachekey)
	ms.mu.Unlock()
	cache.RemKey(cachekey, cacheCommit(transactionID), transactionID)
	return
}

func (ms *MapStorage) GetSharedGroup(key string, skipCache bool, transactionID string) (sg *SharedGroup, err error) {
	ms.mu.RLock()
	defer ms.mu.RUnlock()
	cachekey := utils.SHARED_GROUP_PREFIX + key
	if !skipCache {
		if x, ok := cache.Get(cachekey); ok {
			if x != nil {
				return x.(*SharedGroup), nil
			}
			return nil, utils.ErrNotFound
		}
	}
	cCommit := cacheCommit(transactionID)
	if values, ok := ms.dict[cachekey]; ok {
		err = ms.ms.Unmarshal(values, &sg)
		if err == nil {
			cache.Set(cachekey, sg, cCommit, transactionID)
		}
	} else {
		cache.Set(cachekey, nil, cCommit, transactionID)
		return nil, utils.ErrNotFound
	}
	return
}

func (ms *MapStorage) SetSharedGroup(sg *SharedGroup, transactionID string) (err error) {
	ms.mu.Lock()
	defer ms.mu.Unlock()
	result, err := ms.ms.Marshal(sg)
	ms.dict[utils.SHARED_GROUP_PREFIX+sg.Id] = result
	cache.RemKey(utils.SHARED_GROUP_PREFIX+sg.Id, cacheCommit(transactionID), transactionID)
	return
}

func (ms *MapStorage) GetAccount(key string) (ub *Account, err error) {
	ms.mu.RLock()
	defer ms.mu.RUnlock()
	values, ok := ms.dict[utils.ACCOUNT_PREFIX+key]
	if !ok {
		return nil, utils.ErrNotFound
	}
	ub = &Account{ID: key}
	err = ms.ms.Unmarshal(values, &ub)
	if err != nil {
		return nil, err
	}
	if len(values) == 0 {
		return nil, utils.ErrNotFound
	}

	return
}

func (ms *MapStorage) SetAccount(ub *Account) (err error) {
	// never override existing account with an empty one
	// UPDATE: if all balances expired and were cleaned it makes
	// sense to write empty balance map
	if len(ub.BalanceMap) == 0 {
		if ac, err := ms.GetAccount(ub.ID); err == nil && !ac.allBalancesExpired() {
			ac.ActionTriggers = ub.ActionTriggers
			ac.UnitCounters = ub.UnitCounters
			ac.AllowNegative = ub.AllowNegative
			ac.Disabled = ub.Disabled
			ub = ac
		}
	}
	ms.mu.Lock()
	defer ms.mu.Unlock()
	result, err := ms.ms.Marshal(ub)
	ms.dict[utils.ACCOUNT_PREFIX+ub.ID] = result
	return
}

func (ms *MapStorage) RemoveAccount(key string) (err error) {
	ms.mu.Lock()
	defer ms.mu.Unlock()
	delete(ms.dict, utils.ACCOUNT_PREFIX+key)
	return
}

func (ms *MapStorage) GetCdrStatsQueue(key string) (sq *CDRStatsQueue, err error) {
	ms.mu.RLock()
	defer ms.mu.RUnlock()
	if values, ok := ms.dict[utils.CDR_STATS_QUEUE_PREFIX+key]; ok {
		sq = &CDRStatsQueue{}
		err = ms.ms.Unmarshal(values, sq)
	} else {
		return nil, utils.ErrNotFound
	}
	return
}

func (ms *MapStorage) SetCdrStatsQueue(sq *CDRStatsQueue) (err error) {
	ms.mu.Lock()
	defer ms.mu.Unlock()
	result, err := ms.ms.Marshal(sq)
	ms.dict[utils.CDR_STATS_QUEUE_PREFIX+sq.GetId()] = result
	return
}

func (ms *MapStorage) GetSubscribers() (result map[string]*SubscriberData, err error) {
	ms.mu.RLock()
	defer ms.mu.RUnlock()
	result = make(map[string]*SubscriberData)
	for key, value := range ms.dict {
		if strings.HasPrefix(key, utils.PUBSUB_SUBSCRIBERS_PREFIX) {
			sub := &SubscriberData{}
			if err = ms.ms.Unmarshal(value, sub); err == nil {
				result[key[len(utils.PUBSUB_SUBSCRIBERS_PREFIX):]] = sub
			}
		}
	}
	return
}
func (ms *MapStorage) SetSubscriber(key string, sub *SubscriberData) (err error) {
	ms.mu.Lock()
	defer ms.mu.Unlock()
	result, err := ms.ms.Marshal(sub)
	ms.dict[utils.PUBSUB_SUBSCRIBERS_PREFIX+key] = result
	return
}

func (ms *MapStorage) RemoveSubscriber(key string) (err error) {
	ms.mu.Lock()
	defer ms.mu.Unlock()
	delete(ms.dict, utils.PUBSUB_SUBSCRIBERS_PREFIX+key)
	return
}

func (ms *MapStorage) SetUser(up *UserProfile) error {
	ms.mu.Lock()
	defer ms.mu.Unlock()
	result, err := ms.ms.Marshal(up)
	if err != nil {
		return err
	}
	ms.dict[utils.USERS_PREFIX+up.GetId()] = result
	return nil
}
func (ms *MapStorage) GetUser(key string) (up *UserProfile, err error) {
	ms.mu.RLock()
	defer ms.mu.RUnlock()
	up = &UserProfile{}
	if values, ok := ms.dict[utils.USERS_PREFIX+key]; ok {
		err = ms.ms.Unmarshal(values, &up)
	} else {
		return nil, utils.ErrNotFound
	}
	return
}

func (ms *MapStorage) GetUsers() (result []*UserProfile, err error) {
	ms.mu.RLock()
	defer ms.mu.RUnlock()
	for key, value := range ms.dict {
		if strings.HasPrefix(key, utils.USERS_PREFIX) {
			up := &UserProfile{}
			if err = ms.ms.Unmarshal(value, up); err == nil {
				result = append(result, up)
			}
		}
	}
	return
}

func (ms *MapStorage) RemoveUser(key string) error {
	ms.mu.Lock()
	defer ms.mu.Unlock()
	delete(ms.dict, utils.USERS_PREFIX+key)
	return nil
}

func (ms *MapStorage) GetAlias(key string, skipCache bool, transactionID string) (al *Alias, err error) {
	ms.mu.RLock()
	defer ms.mu.RUnlock()
	cacheKey := utils.ALIASES_PREFIX + key
	cCommit := cacheCommit(transactionID)
	if !skipCache {
		if x, ok := cache.Get(cacheKey); ok {
			if x == nil {
				return nil, utils.ErrNotFound
			}
			return x.(*Alias), nil
		}
	}
	if values, ok := ms.dict[cacheKey]; ok {
		al = &Alias{Values: make(AliasValues, 0)}
		al.SetId(key)
		if err = ms.ms.Unmarshal(values, &al.Values); err != nil {
			return nil, err
		}
	} else {
		cache.Set(cacheKey, nil, cCommit, transactionID)
		return nil, utils.ErrNotFound
	}
	cache.Set(cacheKey, al, cCommit, transactionID)
	return

}

func (ms *MapStorage) SetAlias(al *Alias, transactionID string) error {

	result, err := ms.ms.Marshal(al.Values)
	if err != nil {
		return err
	}
	key := utils.ALIASES_PREFIX + al.GetId()
	ms.mu.Lock()
	defer ms.mu.Unlock()
	ms.dict[key] = result
	cache.RemKey(key, cacheCommit(transactionID), transactionID)
	return nil
}

func (ms *MapStorage) GetReverseAlias(reverseID string, skipCache bool, transactionID string) (ids []string, err error) {
	ms.mu.Lock()
	defer ms.mu.Unlock()
	key := utils.REVERSE_ALIASES_PREFIX + reverseID
	if !skipCache {
		if x, ok := cache.Get(key); ok {
			if x != nil {
				return x.([]string), nil
			}
			return nil, utils.ErrNotFound
		}
	}

	cCommit := cacheCommit(transactionID)
	if idMap, ok := ms.dict.smembers(key, ms.ms); len(idMap) > 0 && ok {
		ids = idMap.Slice()
	} else {
		cache.Set(key, nil, cCommit, transactionID)
		return nil, utils.ErrNotFound
	}
	cache.Set(key, ids, cCommit, transactionID)
	return
}

func (ms *MapStorage) SetReverseAlias(al *Alias, transactionID string) (err error) {
	cCommit := cacheCommit(transactionID)
	for _, value := range al.Values {
		for target, pairs := range value.Pairs {
			for _, alias := range pairs {
				rKey := strings.Join([]string{utils.REVERSE_ALIASES_PREFIX, alias, target, al.Context}, "")
				id := utils.ConcatenatedKey(al.GetId(), value.DestinationId)
				ms.mu.Lock()
				ms.dict.sadd(rKey, id, ms.ms)
				ms.mu.Unlock()

				cache.RemKey(rKey, cCommit, transactionID)
			}
		}
	}
	return
}

func (ms *MapStorage) RemoveAlias(key string, transactionID string) error {
	// get alias for values list
	al, err := ms.GetAlias(key, false, transactionID)
	if err != nil {
		return err
	}

	ms.mu.Lock()
	defer ms.mu.Unlock()
	key = utils.ALIASES_PREFIX + key

	aliasValues := make(AliasValues, 0)
	if values, ok := ms.dict[key]; ok {
		ms.ms.Unmarshal(values, &aliasValues)
	}
	delete(ms.dict, key)
	cCommit := cacheCommit(transactionID)
	cache.RemKey(key, cCommit, transactionID)
	for _, value := range al.Values {
		tmpKey := utils.ConcatenatedKey(al.GetId(), value.DestinationId)
		for target, pairs := range value.Pairs {
			for _, alias := range pairs {
				rKey := utils.REVERSE_ALIASES_PREFIX + alias + target + al.Context
				ms.dict.srem(rKey, tmpKey, ms.ms)
				cache.RemKey(rKey, cCommit, transactionID)
				/*_, err = ms.GetReverseAlias(rKey, true) // recache
				if err != nil {
					return err
				}*/
			}
		}
	}
	return nil
}

func (ms *MapStorage) GetLoadHistory(limitItems int, skipCache bool, transactionID string) ([]*utils.LoadInstance, error) {
	ms.mu.RLock()
	defer ms.mu.RUnlock()
	return nil, nil
}

func (ms *MapStorage) AddLoadHistory(*utils.LoadInstance, int, string) error {
	ms.mu.Lock()
	defer ms.mu.Unlock()
	return nil
}

func (ms *MapStorage) GetActionTriggers(key string, skipCache bool, transactionID string) (atrs ActionTriggers, err error) {
	ms.mu.RLock()
	defer ms.mu.RUnlock()
	cCommit := cacheCommit(transactionID)
	key = utils.ACTION_TRIGGER_PREFIX + key
	if !skipCache {
		if x, ok := cache.Get(key); ok {
			if x != nil {
				return x.(ActionTriggers), nil
			}
			return nil, utils.ErrNotFound
		}
	}
	if values, ok := ms.dict[key]; ok {
		err = ms.ms.Unmarshal(values, &atrs)
	} else {
		cache.Set(key, nil, cCommit, transactionID)
		return nil, utils.ErrNotFound
	}
	cache.Set(key, atrs, cCommit, transactionID)
	return
}

func (ms *MapStorage) SetActionTriggers(key string, atrs ActionTriggers, transactionID string) (err error) {
	ms.mu.Lock()
	defer ms.mu.Unlock()
	if len(atrs) == 0 {
		// delete the key
		delete(ms.dict, utils.ACTION_TRIGGER_PREFIX+key)
		return
	}
	result, err := ms.ms.Marshal(&atrs)
	ms.dict[utils.ACTION_TRIGGER_PREFIX+key] = result
	cache.RemKey(utils.ACTION_TRIGGER_PREFIX+key, cacheCommit(transactionID), transactionID)
	return
}

func (ms *MapStorage) RemoveActionTriggers(key string, transactionID string) (err error) {
	ms.mu.Lock()
	defer ms.mu.Unlock()
	delete(ms.dict, utils.ACTION_TRIGGER_PREFIX+key)
	cache.RemKey(key, cacheCommit(transactionID), transactionID)
	return
}

func (ms *MapStorage) GetActionPlan(key string, skipCache bool, transactionID string) (ats *ActionPlan, err error) {
	ms.mu.RLock()
	defer ms.mu.RUnlock()
	key = utils.ACTION_PLAN_PREFIX + key
	if !skipCache {
		if x, ok := cache.Get(key); ok {
			if x != nil {
				return x.(*ActionPlan), nil
			}
			return nil, utils.ErrNotFound
		}
	}
	if values, ok := ms.dict[key]; ok {
		err = ms.ms.Unmarshal(values, &ats)
	} else {
		cache.Set(key, nil, cacheCommit(transactionID), transactionID)
		return nil, utils.ErrNotFound
	}
	cache.Set(key, ats, cacheCommit(transactionID), transactionID)
	return
}

func (ms *MapStorage) SetActionPlan(key string, ats *ActionPlan, overwrite bool, transactionID string) (err error) {
	cCommit := cacheCommit(transactionID)
	if len(ats.ActionTimings) == 0 {
		ms.mu.Lock()
		defer ms.mu.Unlock()
		// delete the key
		delete(ms.dict, utils.ACTION_PLAN_PREFIX+key)
		cache.RemKey(utils.ACTION_PLAN_PREFIX+key, cCommit, transactionID)
		return
	}
	if !overwrite {
		// get existing action plan to merge the account ids
		if existingAts, _ := ms.GetActionPlan(key, true, transactionID); existingAts != nil {
			if ats.AccountIDs == nil && len(existingAts.AccountIDs) > 0 {
				ats.AccountIDs = make(utils.StringMap)
			}
			for accID := range existingAts.AccountIDs {
				ats.AccountIDs[accID] = true
			}
		}
	}
	ms.mu.Lock()
	defer ms.mu.Unlock()
	result, err := ms.ms.Marshal(&ats)
	ms.dict[utils.ACTION_PLAN_PREFIX+key] = result
	cache.RemKey(utils.ACTION_PLAN_PREFIX+key, cCommit, transactionID)
	return
}

func (ms *MapStorage) GetAllActionPlans() (ats map[string]*ActionPlan, err error) {
	keys, err := ms.GetKeysForPrefix(utils.ACTION_PLAN_PREFIX)
	if err != nil {
		return nil, err
	}
	ats = make(map[string]*ActionPlan, len(keys))
	for _, key := range keys {
		ap, err := ms.GetActionPlan(key[len(utils.ACTION_PLAN_PREFIX):], false, utils.NonTransactional)
		if err != nil {
			return nil, err
		}
		ats[key[len(utils.ACTION_PLAN_PREFIX):]] = ap
	}
	return
}

func (ms *MapStorage) GetAccountActionPlans(acntID string, skipCache bool, transactionID string) (apIDs []string, err error) {
	ms.mu.RLock()
	defer ms.mu.RUnlock()
	key := utils.AccountActionPlansPrefix + acntID
	if !skipCache {
		if x, ok := cache.Get(key); ok {
			if x == nil {
				return nil, utils.ErrNotFound
			}
			return x.([]string), nil
		}
	}
	values, ok := ms.dict[key]
	if !ok {
		cache.Set(key, nil, cacheCommit(transactionID), transactionID)
		err = utils.ErrNotFound
		return nil, err
	}
	if err = ms.ms.Unmarshal(values, &apIDs); err != nil {
		return nil, err
	}
	cache.Set(key, apIDs, cacheCommit(transactionID), transactionID)
	return
}

func (ms *MapStorage) SetAccountActionPlans(acntID string, apIDs []string, overwrite bool) (err error) {
	if !overwrite {
		if oldaPlIDs, err := ms.GetAccountActionPlans(acntID, true, utils.NonTransactional); err != nil && err != utils.ErrNotFound {
			return err
		} else {
			for _, oldAPid := range oldaPlIDs {
				if !utils.IsSliceMember(apIDs, oldAPid) {
					apIDs = append(apIDs, oldAPid)
				}
			}
		}
	}
	ms.mu.Lock()
	defer ms.mu.Unlock()
	result, err := ms.ms.Marshal(apIDs)
	if err != nil {
		return err
	}
	ms.dict[utils.AccountActionPlansPrefix+acntID] = result

	return
}

func (ms *MapStorage) RemAccountActionPlans(acntID string, apIDs []string) (err error) {
	key := utils.AccountActionPlansPrefix + acntID
	if len(apIDs) == 0 {
		delete(ms.dict, key)
		return
	}
	oldaPlIDs, err := ms.GetAccountActionPlans(acntID, true, utils.NonTransactional)
	if err != nil {
		return err
	}
	for i := 0; i < len(oldaPlIDs); {
		if utils.IsSliceMember(apIDs, oldaPlIDs[i]) {
			oldaPlIDs = append(oldaPlIDs[:i], oldaPlIDs[i+1:]...)
			continue
		}
		i++
	}
	ms.mu.Lock()
	defer ms.mu.Unlock()
	if len(oldaPlIDs) == 0 {
		delete(ms.dict, key)
		return
	}
	var result []byte
	if result, err = ms.ms.Marshal(oldaPlIDs); err != nil {
		return err
	}
	ms.dict[key] = result
	return
}

func (ms *MapStorage) PushTask(t *Task) error {
	ms.mu.Lock()
	defer ms.mu.Unlock()
	result, err := ms.ms.Marshal(t)
	if err != nil {
		return err
	}
	ms.tasks = append(ms.tasks, result)
	return nil
}

func (ms *MapStorage) PopTask() (t *Task, err error) {
	ms.mu.Lock()
	defer ms.mu.Unlock()
	if len(ms.tasks) > 0 {
		var values []byte
		values, ms.tasks = ms.tasks[0], ms.tasks[1:]
		t = &Task{}
		err = ms.ms.Unmarshal(values, t)
	} else {
		err = utils.ErrNotFound
	}
	return
}

func (ms *MapStorage) GetDerivedChargers(key string, skipCache bool, transactionID string) (dcs *utils.DerivedChargers, err error) {
	ms.mu.RLock()
	defer ms.mu.RUnlock()
	cCommit := cacheCommit(transactionID)
	key = utils.DERIVEDCHARGERS_PREFIX + key
	if !skipCache {
		if x, ok := cache.Get(key); ok {
			if x != nil {
				return x.(*utils.DerivedChargers), nil
			}
			return nil, utils.ErrNotFound
		}
	}
	if values, ok := ms.dict[key]; ok {
		err = ms.ms.Unmarshal(values, &dcs)
	} else {
		cache.Set(key, nil, cCommit, transactionID)
		return nil, utils.ErrNotFound
	}
	cache.Set(key, dcs, cCommit, transactionID)
	return
}

func (ms *MapStorage) SetDerivedChargers(key string, dcs *utils.DerivedChargers, transactionID string) error {
	ms.mu.Lock()
	defer ms.mu.Unlock()
	cCommit := cacheCommit(transactionID)
	key = utils.DERIVEDCHARGERS_PREFIX + key
	if dcs == nil || len(dcs.Chargers) == 0 {
		delete(ms.dict, key)
		cache.RemKey(key, cCommit, transactionID)
		return nil
	}
	result, err := ms.ms.Marshal(dcs)
	ms.dict[key] = result
	cache.RemKey(key, cCommit, transactionID)
	return err
}

func (ms *MapStorage) SetCdrStats(cs *CdrStats) error {
	ms.mu.Lock()
	defer ms.mu.Unlock()
	result, err := ms.ms.Marshal(cs)
	ms.dict[utils.CDR_STATS_PREFIX+cs.Id] = result
	return err
}

func (ms *MapStorage) GetCdrStats(key string) (cs *CdrStats, err error) {
	ms.mu.RLock()
	defer ms.mu.RUnlock()
	if values, ok := ms.dict[utils.CDR_STATS_PREFIX+key]; ok {
		err = ms.ms.Unmarshal(values, &cs)
	} else {
		return nil, utils.ErrNotFound
	}
	return
}

func (ms *MapStorage) GetAllCdrStats() (css []*CdrStats, err error) {
	ms.mu.RLock()
	defer ms.mu.RUnlock()
	for key, value := range ms.dict {
		if !strings.HasPrefix(key, utils.CDR_STATS_PREFIX) {
			continue
		}
		cs := &CdrStats{}
		err = ms.ms.Unmarshal(value, cs)
		css = append(css, cs)
	}
	return
}

func (ms *MapStorage) SetSMCost(smCost *SMCost) error {
	ms.mu.Lock()
	defer ms.mu.Unlock()
	result, err := ms.ms.Marshal(smCost)
	ms.dict[utils.LOG_CALL_COST_PREFIX+smCost.CostSource+smCost.RunID+"_"+smCost.CGRID] = result
	return err
}

func (ms *MapStorage) GetSMCost(cgrid, source, runid, originHost, originID string) (smCost *SMCost, err error) {
	ms.mu.RLock()
	defer ms.mu.RUnlock()
	if values, ok := ms.dict[utils.LOG_CALL_COST_PREFIX+source+runid+"_"+cgrid]; ok {
		err = ms.ms.Unmarshal(values, &smCost)
	} else {
		return nil, utils.ErrNotFound
	}
	return
}

<<<<<<< HEAD
func (ms *MapStorage) GetResourceCfg(id string, skipCache bool, transactionID string) (rl *ResourceCfg, err error) {
=======
func (ms *MapStorage) SetStructVersion(v *StructVersion) (err error) {
	ms.mu.Lock()
	defer ms.mu.Unlock()
	var result []byte
	result, err = ms.ms.Marshal(v)
	if err != nil {
		return
	}
	ms.dict[utils.VERSION_PREFIX+"struct"] = result
	return
}

func (ms *MapStorage) GetStructVersion() (rsv *StructVersion, err error) {
	ms.mu.RLock()
	defer ms.mu.RUnlock()
	rsv = &StructVersion{}
	if values, ok := ms.dict[utils.VERSION_PREFIX+"struct"]; ok {
		err = ms.ms.Unmarshal(values, &rsv)
	} else {
		return nil, utils.ErrNotFound
	}
	return
}

func (ms *MapStorage) GetResourceProfile(id string, skipCache bool, transactionID string) (rsp *ResourceProfile, err error) {
>>>>>>> 25babe97
	ms.mu.RLock()
	defer ms.mu.RUnlock()
	key := utils.ResourceProfilesPrefix + id
	if !skipCache {
		if x, ok := cache.Get(key); ok {
			if x != nil {
				return x.(*ResourceProfile), nil
			}
			return nil, utils.ErrNotFound
		}
	}
	values, ok := ms.dict[key]
	if !ok {
		cache.Set(key, nil, cacheCommit(transactionID), transactionID)
		return nil, utils.ErrNotFound
	}
	err = ms.ms.Unmarshal(values, &rsp)
	if err != nil {
		return nil, err
	}
	for _, fltr := range rsp.Filters {
		if err := fltr.CompileValues(); err != nil {
			return nil, err
		}
	}
	cache.Set(key, rsp, cacheCommit(transactionID), transactionID)
	return
}

func (ms *MapStorage) SetResourceProfile(r *ResourceProfile, transactionID string) error {
	ms.mu.Lock()
	defer ms.mu.Unlock()
	result, err := ms.ms.Marshal(r)
	if err != nil {
		return err
	}
	ms.dict[utils.ResourceProfilesPrefix+r.ID] = result
	return nil
}

func (ms *MapStorage) RemoveResourceProfile(id string, transactionID string) error {
	ms.mu.Lock()
	defer ms.mu.Unlock()
	key := utils.ResourceProfilesPrefix + id
	delete(ms.dict, key)
	cache.RemKey(key, cacheCommit(transactionID), transactionID)
	return nil
}

func (ms *MapStorage) GetResource(id string, skipCache bool, transactionID string) (r *Resource, err error) {
	ms.mu.RLock()
	defer ms.mu.RUnlock()
	key := utils.ResourcesPrefix + id
	if !skipCache {
		if x, ok := cache.Get(key); ok {
			if x != nil {
				return x.(*Resource), nil
			}
			return nil, utils.ErrNotFound
		}
	}
	values, ok := ms.dict[key]
	if !ok {
		cache.Set(key, nil, cacheCommit(transactionID), transactionID)
		return nil, utils.ErrNotFound
	}
	err = ms.ms.Unmarshal(values, r)
	if err != nil {
		return nil, err
	}
	cache.Set(key, r, cacheCommit(transactionID), transactionID)
	return
}

func (ms *MapStorage) SetResource(r *Resource) (err error) {
	ms.mu.Lock()
	defer ms.mu.Unlock()
	result, err := ms.ms.Marshal(r)
	if err != nil {
		return err
	}
	ms.dict[utils.ResourcesPrefix+r.ID] = result
	return
}

func (ms *MapStorage) RemoveResource(id string, transactionID string) (err error) {
	ms.mu.Lock()
	defer ms.mu.Unlock()
	key := utils.ResourcesPrefix + id
	delete(ms.dict, key)
	cache.RemKey(key, cacheCommit(transactionID), transactionID)
	return
}

func (ms *MapStorage) GetTiming(id string, skipCache bool, transactionID string) (t *utils.TPTiming, err error) {
	ms.mu.RLock()
	defer ms.mu.RUnlock()
	key := utils.TimingsPrefix + id
	if !skipCache {
		if x, ok := cache.Get(key); ok {
			if x != nil {
				return x.(*utils.TPTiming), nil
			}
			return nil, utils.ErrNotFound
		}
	}
	cCommit := cacheCommit(transactionID)
	if values, ok := ms.dict[key]; ok {
		t = new(utils.TPTiming)
		if err = ms.ms.Unmarshal(values, &t); err != nil {
			return nil, err
		}
	} else {
		cache.Set(key, nil, cCommit, transactionID)
		return nil, utils.ErrNotFound
	}
	cache.Set(key, t, cCommit, transactionID)
	return

}

func (ms *MapStorage) SetTiming(t *utils.TPTiming, transactionID string) error {
	ms.mu.Lock()
	defer ms.mu.Unlock()
	result, err := ms.ms.Marshal(t)
	if err != nil {
		return err
	}
	key := utils.TimingsPrefix + t.ID
	ms.dict[key] = result
	return nil
}

func (ms *MapStorage) RemoveTiming(id string, transactionID string) error {
	ms.mu.Lock()
	defer ms.mu.Unlock()
	key := utils.TimingsPrefix + id
	delete(ms.dict, key)
	cache.RemKey(key, cacheCommit(transactionID), transactionID)
	return nil
}

func (ms *MapStorage) GetReqFilterIndexes(dbKey string) (indexes map[string]map[string]utils.StringMap, err error) {
	ms.mu.RLock()
	defer ms.mu.RUnlock()
	values, ok := ms.dict[dbKey]
	if !ok {
		return nil, utils.ErrNotFound
	}
	err = ms.ms.Unmarshal(values, &indexes)
	if err != nil {
		return nil, err
	}
	return
}
func (ms *MapStorage) SetReqFilterIndexes(dbKey string, indexes map[string]map[string]utils.StringMap) (err error) {
	ms.mu.Lock()
	defer ms.mu.Unlock()
	result, err := ms.ms.Marshal(indexes)
	if err != nil {
		return err
	}
	ms.dict[dbKey] = result
	return
}
func (ms *MapStorage) MatchReqFilterIndex(dbKey, fldName, fldVal string) (itemIDs utils.StringMap, err error) {
	cacheKey := dbKey + utils.ConcatenatedKey(fldName, fldVal)
	ms.mu.RLock()
	defer ms.mu.RUnlock()
	if x, ok := cache.Get(cacheKey); ok { // Attempt to find in cache first
		if x != nil {
			return x.(utils.StringMap), nil
		}
		return nil, utils.ErrNotFound
	}
	// Not found in cache, check in DB
	values, ok := ms.dict[dbKey]
	if !ok {
		cache.Set(cacheKey, nil, true, utils.NonTransactional)
		return nil, utils.ErrNotFound
	}
	var indexes map[string]map[string]utils.StringMap
	if err = ms.ms.Unmarshal(values, &indexes); err != nil {
		return nil, err
	}
	if _, hasIt := indexes[fldName]; hasIt {
		itemIDs = indexes[fldName][fldVal]
	}
	//Verify items
	if len(itemIDs) == 0 {
		cache.Set(cacheKey, nil, true, utils.NonTransactional)
		return nil, utils.ErrNotFound
	}
	cache.Set(cacheKey, itemIDs, true, utils.NonTransactional)
	return
}

func (ms *MapStorage) GetVersions(itm string) (vrs Versions, err error) {
	ms.mu.Lock()
	defer ms.mu.Unlock()
	values, ok := ms.dict[itm]
	if !ok {
		return nil, utils.ErrNotFound
	}
	err = ms.ms.Unmarshal(values, &vrs)
	if err != nil {
		return nil, err
	}
	return
}

func (ms *MapStorage) SetVersions(vrs Versions, overwrite bool) (err error) {
	ms.mu.Lock()
	defer ms.mu.Unlock()
	var result []byte
	var x Versions
	if !overwrite {
		x, err = ms.GetVersions(utils.TBLVersions)
		if err != nil {
			return err
		}
		for key, _ := range vrs {
			if x[key] != vrs[key] {
				x[key] = vrs[key]
			}
		}
		result, err = ms.ms.Marshal(x)
		if err != nil {
			return err
		}
		ms.dict[utils.TBLVersions] = result
		return
	} else {
		result, err = ms.ms.Marshal(vrs)
		if err != nil {
			return err
		}
		if ms.RemoveVersions(vrs); err != nil {
			return err
		}
		ms.dict[utils.TBLVersions] = result
		return
	}
}
func (ms *MapStorage) RemoveVersions(vrs Versions) (err error) {
	ms.mu.Lock()
	defer ms.mu.Unlock()
	delete(ms.dict, utils.TBLVersions)
	return
}

// GetStatsQueue retrieves a StatsQueue from dataDB
func (ms *MapStorage) GetStatsConfig(sqID string) (scf *StatsConfig, err error) {
	ms.mu.RLock()
	defer ms.mu.RUnlock()
	key := utils.StatsConfigPrefix + sqID
	values, ok := ms.dict[key]
	if !ok {
		return nil, utils.ErrNotFound
	}
	err = ms.ms.Unmarshal(values, &scf)
	if err != nil {
		return nil, err
	}
	for _, fltr := range scf.Filters {
		if err := fltr.CompileValues(); err != nil {
			return nil, err
		}
	}
	return
}

// SetStatsQueue stores a StatsQueue into DataDB
func (ms *MapStorage) SetStatsConfig(scf *StatsConfig) (err error) {
	ms.mu.Lock()
	defer ms.mu.Unlock()
	result, err := ms.ms.Marshal(scf)
	if err != nil {
		return err
	}
	ms.dict[utils.StatsConfigPrefix+scf.ID] = result
	return
}

// RemStatsQueue removes a StatsQueue from dataDB
func (ms *MapStorage) RemStatsConfig(scfID string) (err error) {
	ms.mu.Lock()
	defer ms.mu.Unlock()
	key := utils.StatsConfigPrefix + scfID
	delete(ms.dict, key)
	return
}

// GetSQStoredMetrics retrieves the stored metrics for a StatsQueue
func (ms *MapStorage) GetSQStoredMetrics(sqID string) (sqSM *SQStoredMetrics, err error) {
	ms.mu.RLock()
	defer ms.mu.RUnlock()
	values, ok := ms.dict[utils.SQStoredMetricsPrefix+sqID]
	if !ok {
		return nil, utils.ErrNotFound
	}
	err = ms.ms.Unmarshal(values, &sqSM)
	return
}

// SetStoredSQ stores the metrics for a StatsQueue
func (ms *MapStorage) SetSQStoredMetrics(sqSM *SQStoredMetrics) (err error) {
	ms.mu.Lock()
	defer ms.mu.Unlock()
	var result []byte
	result, err = ms.ms.Marshal(sqSM)
	if err != nil {
		return err
	}
	ms.dict[utils.SQStoredMetricsPrefix+sqSM.SqID] = result
	return
}

// RemSQStoredMetrics removes stored metrics for a StatsQueue
func (ms *MapStorage) RemSQStoredMetrics(sqID string) (err error) {
	ms.mu.Lock()
	defer ms.mu.Unlock()
	delete(ms.dict, utils.SQStoredMetricsPrefix+sqID)
	return
}

// GetThresholdCfg retrieves a ThresholdCfg from dataDB/cache
func (ms *MapStorage) GetThresholdCfg(ID string, skipCache bool, transactionID string) (th *ThresholdCfg, err error) {
	ms.mu.RLock()
	defer ms.mu.RUnlock()
	key := utils.ThresholdCfgPrefix + ID
	if !skipCache {
		if x, ok := cache.Get(key); ok {
			if x == nil {
				return nil, utils.ErrNotFound
			}
			return x.(*ThresholdCfg), nil
		}
	}
	values, ok := ms.dict[key]
	if !ok {
		cache.Set(key, nil, cacheCommit(transactionID), transactionID)
		return nil, utils.ErrNotFound
	}
	err = ms.ms.Unmarshal(values, &th)
	if err != nil {
		return nil, err
	}
	for _, fltr := range th.Filters {
		if err := fltr.CompileValues(); err != nil {
			return nil, err
		}
	}
	cache.Set(key, th, cacheCommit(transactionID), transactionID)
	return
}

// SetThresholdCfg stores a ThresholdCfg into DataDB
func (ms *MapStorage) SetThresholdCfg(th *ThresholdCfg) (err error) {
	ms.mu.Lock()
	defer ms.mu.Unlock()
	result, err := ms.ms.Marshal(th)
	if err != nil {
		return err
	}
	ms.dict[utils.ThresholdCfgPrefix+th.ID] = result
	return
}

// RemThresholdCfg removes a ThresholdCfg from dataDB/cache
func (ms *MapStorage) RemThresholdCfg(sqID string, transactionID string) (err error) {
	ms.mu.Lock()
	defer ms.mu.Unlock()
	key := utils.ThresholdCfgPrefix + sqID
	delete(ms.dict, key)
	cache.RemKey(key, cacheCommit(transactionID), transactionID)
	return
}<|MERGE_RESOLUTION|>--- conflicted
+++ resolved
@@ -1288,9 +1288,6 @@
 	return
 }
 
-<<<<<<< HEAD
-func (ms *MapStorage) GetResourceCfg(id string, skipCache bool, transactionID string) (rl *ResourceCfg, err error) {
-=======
 func (ms *MapStorage) SetStructVersion(v *StructVersion) (err error) {
 	ms.mu.Lock()
 	defer ms.mu.Unlock()
@@ -1316,7 +1313,6 @@
 }
 
 func (ms *MapStorage) GetResourceProfile(id string, skipCache bool, transactionID string) (rsp *ResourceProfile, err error) {
->>>>>>> 25babe97
 	ms.mu.RLock()
 	defer ms.mu.RUnlock()
 	key := utils.ResourceProfilesPrefix + id
@@ -1513,6 +1509,147 @@
 	cache.Set(cacheKey, itemIDs, true, utils.NonTransactional)
 	return
 }
+
+func (ms *MapStorage) GetVersions(itm string) (vrs Versions, err error) {
+	return
+}
+
+func (ms *MapStorage) SetVersions(vrs Versions, overwrite bool) (err error) {
+	return
+}
+
+func (ms *MapStorage) RemoveVersions(vrs Versions) (err error) {
+	return
+}
+
+// GetStatsQueue retrieves a StatsQueue from dataDB
+func (ms *MapStorage) GetStatsConfig(sqID string) (scf *StatsConfig, err error) {
+	ms.mu.RLock()
+	defer ms.mu.RUnlock()
+	key := utils.StatsConfigPrefix + sqID
+	values, ok := ms.dict[key]
+	if !ok {
+		return nil, utils.ErrNotFound
+	}
+	err = ms.ms.Unmarshal(values, &scf)
+	if err != nil {
+		return nil, err
+	}
+	for _, fltr := range scf.Filters {
+		if err := fltr.CompileValues(); err != nil {
+			return nil, err
+		}
+	}
+	return
+}
+
+// SetStatsQueue stores a StatsQueue into DataDB
+func (ms *MapStorage) SetStatsConfig(scf *StatsConfig) (err error) {
+	ms.mu.Lock()
+	defer ms.mu.Unlock()
+	result, err := ms.ms.Marshal(scf)
+	if err != nil {
+		return err
+	}
+	ms.dict[utils.StatsConfigPrefix+scf.ID] = result
+	return
+}
+
+// RemStatsQueue removes a StatsQueue from dataDB
+func (ms *MapStorage) RemStatsConfig(scfID string) (err error) {
+	ms.mu.Lock()
+	defer ms.mu.Unlock()
+	key := utils.StatsConfigPrefix + scfID
+	delete(ms.dict, key)
+	return
+}
+
+// GetSQStoredMetrics retrieves the stored metrics for a StatsQueue
+func (ms *MapStorage) GetSQStoredMetrics(sqID string) (sqSM *SQStoredMetrics, err error) {
+	ms.mu.RLock()
+	defer ms.mu.RUnlock()
+	values, ok := ms.dict[utils.SQStoredMetricsPrefix+sqID]
+	if !ok {
+		return nil, utils.ErrNotFound
+	}
+	err = ms.ms.Unmarshal(values, &sqSM)
+	return
+}
+
+// SetStoredSQ stores the metrics for a StatsQueue
+func (ms *MapStorage) SetSQStoredMetrics(sqSM *SQStoredMetrics) (err error) {
+	ms.mu.Lock()
+	defer ms.mu.Unlock()
+	var result []byte
+	result, err = ms.ms.Marshal(sqSM)
+	if err != nil {
+		return err
+	}
+	ms.dict[utils.SQStoredMetricsPrefix+sqSM.SqID] = result
+	return
+}
+
+// RemSQStoredMetrics removes stored metrics for a StatsQueue
+func (ms *MapStorage) RemSQStoredMetrics(sqID string) (err error) {
+	ms.mu.Lock()
+	defer ms.mu.Unlock()
+	delete(ms.dict, utils.SQStoredMetricsPrefix+sqID)
+	return
+}
+
+// GetThresholdCfg retrieves a ThresholdCfg from dataDB/cache
+func (ms *MapStorage) GetThresholdCfg(ID string, skipCache bool, transactionID string) (th *ThresholdCfg, err error) {
+	ms.mu.RLock()
+	defer ms.mu.RUnlock()
+	key := utils.ThresholdCfgPrefix + ID
+	if !skipCache {
+		if x, ok := cache.Get(key); ok {
+			if x == nil {
+				return nil, utils.ErrNotFound
+			}
+			return x.(*ThresholdCfg), nil
+		}
+	}
+	values, ok := ms.dict[key]
+	if !ok {
+		cache.Set(key, nil, cacheCommit(transactionID), transactionID)
+		return nil, utils.ErrNotFound
+	}
+	err = ms.ms.Unmarshal(values, &th)
+	if err != nil {
+		return nil, err
+	}
+	for _, fltr := range th.Filters {
+		if err := fltr.CompileValues(); err != nil {
+			return nil, err
+		}
+	}
+	cache.Set(key, th, cacheCommit(transactionID), transactionID)
+	return
+}
+
+// SetThresholdCfg stores a ThresholdCfg into DataDB
+func (ms *MapStorage) SetThresholdCfg(th *ThresholdCfg) (err error) {
+	ms.mu.Lock()
+	defer ms.mu.Unlock()
+	result, err := ms.ms.Marshal(th)
+	if err != nil {
+		return err
+	}
+	ms.dict[utils.ThresholdCfgPrefix+th.ID] = result
+	return
+}
+
+// RemThresholdCfg removes a ThresholdCfg from dataDB/cache
+func (ms *MapStorage) RemThresholdCfg(sqID string, transactionID string) (err error) {
+	ms.mu.Lock()
+	defer ms.mu.Unlock()
+	key := utils.ThresholdCfgPrefix + sqID
+	delete(ms.dict, key)
+	cache.RemKey(key, cacheCommit(transactionID), transactionID)
+	return
+}
+
 
 func (ms *MapStorage) GetVersions(itm string) (vrs Versions, err error) {
 	ms.mu.Lock()
@@ -1560,138 +1697,4 @@
 		ms.dict[utils.TBLVersions] = result
 		return
 	}
-}
-func (ms *MapStorage) RemoveVersions(vrs Versions) (err error) {
-	ms.mu.Lock()
-	defer ms.mu.Unlock()
-	delete(ms.dict, utils.TBLVersions)
-	return
-}
-
-// GetStatsQueue retrieves a StatsQueue from dataDB
-func (ms *MapStorage) GetStatsConfig(sqID string) (scf *StatsConfig, err error) {
-	ms.mu.RLock()
-	defer ms.mu.RUnlock()
-	key := utils.StatsConfigPrefix + sqID
-	values, ok := ms.dict[key]
-	if !ok {
-		return nil, utils.ErrNotFound
-	}
-	err = ms.ms.Unmarshal(values, &scf)
-	if err != nil {
-		return nil, err
-	}
-	for _, fltr := range scf.Filters {
-		if err := fltr.CompileValues(); err != nil {
-			return nil, err
-		}
-	}
-	return
-}
-
-// SetStatsQueue stores a StatsQueue into DataDB
-func (ms *MapStorage) SetStatsConfig(scf *StatsConfig) (err error) {
-	ms.mu.Lock()
-	defer ms.mu.Unlock()
-	result, err := ms.ms.Marshal(scf)
-	if err != nil {
-		return err
-	}
-	ms.dict[utils.StatsConfigPrefix+scf.ID] = result
-	return
-}
-
-// RemStatsQueue removes a StatsQueue from dataDB
-func (ms *MapStorage) RemStatsConfig(scfID string) (err error) {
-	ms.mu.Lock()
-	defer ms.mu.Unlock()
-	key := utils.StatsConfigPrefix + scfID
-	delete(ms.dict, key)
-	return
-}
-
-// GetSQStoredMetrics retrieves the stored metrics for a StatsQueue
-func (ms *MapStorage) GetSQStoredMetrics(sqID string) (sqSM *SQStoredMetrics, err error) {
-	ms.mu.RLock()
-	defer ms.mu.RUnlock()
-	values, ok := ms.dict[utils.SQStoredMetricsPrefix+sqID]
-	if !ok {
-		return nil, utils.ErrNotFound
-	}
-	err = ms.ms.Unmarshal(values, &sqSM)
-	return
-}
-
-// SetStoredSQ stores the metrics for a StatsQueue
-func (ms *MapStorage) SetSQStoredMetrics(sqSM *SQStoredMetrics) (err error) {
-	ms.mu.Lock()
-	defer ms.mu.Unlock()
-	var result []byte
-	result, err = ms.ms.Marshal(sqSM)
-	if err != nil {
-		return err
-	}
-	ms.dict[utils.SQStoredMetricsPrefix+sqSM.SqID] = result
-	return
-}
-
-// RemSQStoredMetrics removes stored metrics for a StatsQueue
-func (ms *MapStorage) RemSQStoredMetrics(sqID string) (err error) {
-	ms.mu.Lock()
-	defer ms.mu.Unlock()
-	delete(ms.dict, utils.SQStoredMetricsPrefix+sqID)
-	return
-}
-
-// GetThresholdCfg retrieves a ThresholdCfg from dataDB/cache
-func (ms *MapStorage) GetThresholdCfg(ID string, skipCache bool, transactionID string) (th *ThresholdCfg, err error) {
-	ms.mu.RLock()
-	defer ms.mu.RUnlock()
-	key := utils.ThresholdCfgPrefix + ID
-	if !skipCache {
-		if x, ok := cache.Get(key); ok {
-			if x == nil {
-				return nil, utils.ErrNotFound
-			}
-			return x.(*ThresholdCfg), nil
-		}
-	}
-	values, ok := ms.dict[key]
-	if !ok {
-		cache.Set(key, nil, cacheCommit(transactionID), transactionID)
-		return nil, utils.ErrNotFound
-	}
-	err = ms.ms.Unmarshal(values, &th)
-	if err != nil {
-		return nil, err
-	}
-	for _, fltr := range th.Filters {
-		if err := fltr.CompileValues(); err != nil {
-			return nil, err
-		}
-	}
-	cache.Set(key, th, cacheCommit(transactionID), transactionID)
-	return
-}
-
-// SetThresholdCfg stores a ThresholdCfg into DataDB
-func (ms *MapStorage) SetThresholdCfg(th *ThresholdCfg) (err error) {
-	ms.mu.Lock()
-	defer ms.mu.Unlock()
-	result, err := ms.ms.Marshal(th)
-	if err != nil {
-		return err
-	}
-	ms.dict[utils.ThresholdCfgPrefix+th.ID] = result
-	return
-}
-
-// RemThresholdCfg removes a ThresholdCfg from dataDB/cache
-func (ms *MapStorage) RemThresholdCfg(sqID string, transactionID string) (err error) {
-	ms.mu.Lock()
-	defer ms.mu.Unlock()
-	key := utils.ThresholdCfgPrefix + sqID
-	delete(ms.dict, key)
-	cache.RemKey(key, cacheCommit(transactionID), transactionID)
-	return
 }