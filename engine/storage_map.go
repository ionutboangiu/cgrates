--- conflicted
+++ resolved
@@ -429,7 +429,6 @@
 	return
 }
 
-<<<<<<< HEAD
 func (ms *MapStorage) GetDerivedChargers(key string, checkDb bool) (dcs config.DerivedChargers, err error) {
 	key = DERIVEDCHARGERS_PREFIX + key
 	if x, err := cache2go.GetCached(key); err == nil {
@@ -453,10 +452,7 @@
 	return err
 }
 
-func (ms *MapStorage) LogCallCost(uuid, source, runid string, cc *CallCost) error {
-=======
 func (ms *MapStorage) LogCallCost(cgrid, source, runid string, cc *CallCost) error {
->>>>>>> d08b77fc
 	result, err := ms.ms.Marshal(cc)
 	ms.dict[LOG_CALL_COST_PREFIX+source+runid+"_"+cgrid] = result
 	return err
