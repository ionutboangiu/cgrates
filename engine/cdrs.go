/*
Rating system designed to be used in VoIP Carriers World
Copyright (C) 2012-2015 ITsysCOM

This program is free software: you can redistribute it and/or modify
it under the terms of the GNU General Public License as published by
the Free Software Foundation, either version 3 of the License, or
(at your option) any later version.

This program is distributed in the hope that it will be useful,
but WITHOUT ANY WARRANTY; without even the implied warranty of
MERCHANTABILITY or FITNESS FOR A PARTICULAR PURPOSE.  See the
GNU General Public License for more details.

You should have received a copy of the GNU General Public License
along with this program.  If not, see <http://www.gnu.org/licenses/>
*/

package engine

import (
	"fmt"
	"io/ioutil"
	"net/http"
	"path"
	"reflect"
	"strings"
	"time"

	"github.com/cgrates/cgrates/cache2go"
	"github.com/cgrates/cgrates/config"
	"github.com/cgrates/cgrates/utils"
	"github.com/cgrates/rpcclient"
	"github.com/jinzhu/gorm"
	mgov2 "gopkg.in/mgo.v2"
)

var cdrServer *CdrServer // Share the server so we can use it in http handlers

type CallCostLog struct {
	CgrId          string
	Source         string
	RunId          string
	CallCost       *CallCost
	CheckDuplicate bool
}

// Handler for generic cgr cdr http
func cgrCdrHandler(w http.ResponseWriter, r *http.Request) {
	cgrCdr, err := NewCgrCdrFromHttpReq(r, cdrServer.cgrCfg.DefaultTimezone)
	if err != nil {
		utils.Logger.Err(fmt.Sprintf("<CDRS> Could not create CDR entry: %s", err.Error()))
		return
	}
	if err := cdrServer.processCdr(cgrCdr.AsStoredCdr(cdrServer.cgrCfg.DefaultTimezone)); err != nil {
		utils.Logger.Err(fmt.Sprintf("<CDRS> Errors when storing CDR entry: %s", err.Error()))
	}
}

// Handler for fs http
func fsCdrHandler(w http.ResponseWriter, r *http.Request) {
	body, _ := ioutil.ReadAll(r.Body)
	fsCdr, err := NewFSCdr(body, cdrServer.cgrCfg)
	if err != nil {
		utils.Logger.Err(fmt.Sprintf("<CDRS> Could not create CDR entry: %s", err.Error()))
		return
	}
	if err := cdrServer.processCdr(fsCdr.AsStoredCdr(cdrServer.Timezone())); err != nil {
		utils.Logger.Err(fmt.Sprintf("<CDRS> Errors when storing CDR entry: %s", err.Error()))
	}
}

<<<<<<< HEAD
func NewCdrServer(cgrCfg *config.CGRConfig, cdrDb CdrStorage, rater rpcclient.RpcClientConnection, pubsub rpcclient.RpcClientConnection, users rpcclient.RpcClientConnection, aliases rpcclient.RpcClientConnection, stats rpcclient.RpcClientConnection) (*CdrServer, error) {
	return &CdrServer{cgrCfg: cgrCfg, cdrDb: cdrDb, client: rater, pubsub: pubsub, users: users, aliases: aliases, stats: stats, guard: &GuardianLock{locksMap: make(map[string]chan bool)}}, nil
}

type CdrServer struct {
	cgrCfg        *config.CGRConfig
	cdrDb         CdrStorage
	client        rpcclient.RpcClientConnection
	pubsub        rpcclient.RpcClientConnection
	users         rpcclient.RpcClientConnection
	aliases       rpcclient.RpcClientConnection
	stats         rpcclient.RpcClientConnection
	guard         *GuardianLock
	responseCache *cache2go.ResponseCache
=======
func NewCdrServer(cgrCfg *config.CGRConfig, cdrDb CdrStorage, rater Connector, pubsub rpcclient.RpcClientConnection, users UserService, aliases AliasService, stats StatsInterface) (*CdrServer, error) {
	return &CdrServer{cgrCfg: cgrCfg, cdrDb: cdrDb, rater: rater, pubsub: pubsub, users: users, aliases: aliases, stats: stats, guard: &GuardianLock{locksMap: make(map[string]chan bool)}}, nil
}

type CdrServer struct {
	cgrCfg  *config.CGRConfig
	cdrDb   CdrStorage
	rater   Connector
	pubsub  rpcclient.RpcClientConnection
	users   UserService
	aliases AliasService
	stats   StatsInterface
	guard   *GuardianLock
>>>>>>> 3097315a
}

func (self *CdrServer) Timezone() string {
	return self.cgrCfg.DefaultTimezone
}
func (self *CdrServer) SetTimeToLive(timeToLive time.Duration, out *int) error {
	self.responseCache = cache2go.NewResponseCache(timeToLive)
	return nil
}

func (self *CdrServer) getCache() *cache2go.ResponseCache {
	if self.responseCache == nil {
		self.responseCache = cache2go.NewResponseCache(0)
	}
	return self.responseCache
}

func (self *CdrServer) RegisterHandlersToServer(server *utils.Server) {
	cdrServer = self // Share the server object for handlers
	server.RegisterHttpFunc("/cdr_http", cgrCdrHandler)
	server.RegisterHttpFunc("/freeswitch_json", fsCdrHandler)
}

func (self *CdrServer) ProcessCdr(cdr *CDR, reply *string) error {
	cacheKey := "ProcessCdr" + cdr.CGRID
	if item, err := self.getCache().Get(cacheKey); err == nil && item != nil {
		*reply = item.Value.(string)
		return item.Err
	}
	if err := self.LocalProcessCdr(cdr); err != nil {
		self.getCache().Cache(cacheKey, &cache2go.CacheItem{Err: err})
		return utils.NewErrServerError(err)
	}
	self.getCache().Cache(cacheKey, &cache2go.CacheItem{Value: utils.OK})
	*reply = utils.OK
	return nil
}

// RPC method, used to internally process CDR
func (self *CdrServer) LocalProcessCdr(cdr *CDR) error {
	return self.processCdr(cdr)
}

// RPC method, used to process external CDRs
func (self *CdrServer) ProcessExternalCdr(eCDR *ExternalCDR) error {
	cdr, err := NewCDRFromExternalCDR(eCDR, self.cgrCfg.DefaultTimezone)
	if err != nil {
		return err
	}
	return self.processCdr(cdr)
}

func (self *CdrServer) LogCallCost(ccl *CallCostLog, reply *string) error {
	cacheKey := "LogCallCost" + ccl.CgrId
	if item, err := self.getCache().Get(cacheKey); err == nil && item != nil {
		*reply = item.Value.(string)
		return item.Err
	}
	if err := self.LocalLogCallCost(ccl); err != nil {
		self.getCache().Cache(cacheKey, &cache2go.CacheItem{Err: err})
		return utils.NewErrServerError(err)
	}
	*reply = utils.OK
	self.getCache().Cache(cacheKey, &cache2go.CacheItem{Value: utils.OK})
	return nil
}

// RPC method, used to log callcosts to db
<<<<<<< HEAD
func (self *CdrServer) LocalLogCallCost(ccl *CallCostLog) error {
=======
func (self *CdrServer) LogCallCost(ccl *CallCostLog) error {
	ccl.CallCost.UpdateCost()       // make sure the total cost reflect the increments
>>>>>>> 3097315a
	ccl.CallCost.UpdateRatedUsage() // make sure rated usage is updated
	if ccl.CheckDuplicate {
		_, err := self.guard.Guard(func() (interface{}, error) {
			cc, err := self.cdrDb.GetCallCostLog(ccl.CgrId, ccl.RunId)
			if err != nil && err != gorm.RecordNotFound && err != mgov2.ErrNotFound {
				return nil, err
			}
			if cc != nil {
				return nil, utils.ErrExists
			}
			return nil, self.cdrDb.LogCallCost(ccl.CgrId, ccl.RunId, ccl.Source, ccl.CallCost)
		}, 0, ccl.CgrId)
		return err
	}
	return self.cdrDb.LogCallCost(ccl.CgrId, ccl.RunId, ccl.Source, ccl.CallCost)
}

// Called by rate/re-rate API
func (self *CdrServer) RateCDRs(cdrFltr *utils.CDRsFilter, sendToStats bool) error {
	cdrs, _, err := self.cdrDb.GetCDRs(cdrFltr, false)
	if err != nil {
		return err
	}
	for _, cdr := range cdrs {
		// replace user profile fields
		if err := LoadUserProfile(cdr, utils.EXTRA_FIELDS); err != nil {
			return err
		}
		// replace aliases for cases they were loaded after CDR received
		if err := LoadAlias(&AttrMatchingAlias{
			Destination: cdr.Destination,
			Direction:   cdr.Direction,
			Tenant:      cdr.Tenant,
			Category:    cdr.Category,
			Account:     cdr.Account,
			Subject:     cdr.Subject,
			Context:     utils.ALIAS_CONTEXT_RATING,
		}, cdr, utils.EXTRA_FIELDS); err != nil && err != utils.ErrNotFound {
			return err
		}
		if err := self.rateStoreStatsReplicate(cdr, sendToStats); err != nil {
			utils.Logger.Err(fmt.Sprintf("<CDRS> Processing CDR %+v, got error: %s", cdr, err.Error()))
		}
	}
	return nil
}

// Returns error if not able to properly store the CDR, mediation is async since we can always recover offline
func (self *CdrServer) processCdr(cdr *CDR) (err error) {
	if cdr.Direction == "" {
		cdr.Direction = utils.OUT
	}
	if cdr.RequestType == "" {
		cdr.RequestType = self.cgrCfg.DefaultReqType
	}
	if cdr.Tenant == "" {
		cdr.Tenant = self.cgrCfg.DefaultTenant
	}
	if cdr.Category == "" {
		cdr.Category = self.cgrCfg.DefaultCategory
	}
	if cdr.Subject == "" { // Use account information as rating subject if missing
		cdr.Subject = cdr.Account
	}
	if !cdr.Rated {
		cdr.RunID = utils.MetaRaw
	}
	if self.cgrCfg.CDRSStoreCdrs { // Store RawCDRs, this we do sync so we can reply with the status
		if cdr.CostDetails != nil {
			cdr.CostDetails.UpdateCost()
			cdr.CostDetails.UpdateRatedUsage()
		}
		if err := self.cdrDb.SetCDR(cdr, false); err != nil { // Only original CDR stored in primary table, no derived
			utils.Logger.Err(fmt.Sprintf("<CDRS> Storing primary CDR %+v, got error: %s", cdr, err.Error()))
			return err // Error is propagated back and we don't continue processing the CDR if we cannot store it
		}
	}
	go self.deriveRateStoreStatsReplicate(cdr)
	return nil
}

// Returns error if not able to properly store the CDR, mediation is async since we can always recover offline
func (self *CdrServer) deriveRateStoreStatsReplicate(cdr *CDR) error {
	cdrRuns, err := self.deriveCdrs(cdr)
	if err != nil {
		return err
	}
	for _, cdrRun := range cdrRuns {
		if err := self.rateStoreStatsReplicate(cdrRun, true); err != nil {
			return err
		}
	}
	return nil
}

func (self *CdrServer) rateStoreStatsReplicate(cdr *CDR, sendToStats bool) error {
	if cdr.RunID == utils.MetaRaw { // Overwrite *raw with *default for rating
		cdr.RunID = utils.META_DEFAULT
	}
	if err := LoadUserProfile(cdr, utils.EXTRA_FIELDS); err != nil {
		return err
	}
	if err := LoadAlias(&AttrMatchingAlias{
		Destination: cdr.Destination,
		Direction:   cdr.Direction,
		Tenant:      cdr.Tenant,
		Category:    cdr.Category,
		Account:     cdr.Account,
		Subject:     cdr.Subject,
		Context:     utils.ALIAS_CONTEXT_RATING,
	}, cdr, utils.EXTRA_FIELDS); err != nil && err != utils.ErrNotFound {
		return err
	}

	// Rate CDR
	if self.client != nil && !cdr.Rated {
		if err := self.rateCDR(cdr); err != nil {
			cdr.Cost = -1.0 // If there was an error, mark the CDR
			cdr.ExtraInfo = err.Error()
		}
	}
	if cdr.RunID == utils.META_SURETAX { // Request should be processed by SureTax
		if err := SureTaxProcessCdr(cdr); err != nil {
			cdr.Cost = -1.0
			cdr.ExtraInfo = err.Error() // Something failed, write the error in the ExtraInfo
		}
	}
	if self.cgrCfg.CDRSStoreCdrs { // Store CDRs
		// Store RatedCDR
		if cdr.CostDetails != nil {
			cdr.CostDetails.UpdateCost()
			cdr.CostDetails.UpdateRatedUsage()
		}
		if err := self.cdrDb.SetCDR(cdr, true); err != nil {
			utils.Logger.Err(fmt.Sprintf("<CDRS> Storing rated CDR %+v, got error: %s", cdr, err.Error()))
		}
	}
	// Attach CDR to stats
	if self.stats != nil && sendToStats { // Send CDR to stats
		var out int
		if err := self.stats.Call("CDRStatsV1.AppendCDR", cdr, &out); err != nil {
			utils.Logger.Err(fmt.Sprintf("<CDRS> Could not append cdr to stats: %s", err.Error()))
		}
	}
	if len(self.cgrCfg.CDRSCdrReplication) != 0 {
		self.replicateCdr(cdr)
	}
	return nil
}

func (self *CdrServer) deriveCdrs(cdr *CDR) ([]*CDR, error) {
	cdrRuns := []*CDR{cdr}
	if cdr.RunID != utils.MetaRaw { // Only derive *raw CDRs
		return cdrRuns, nil
	}
	if err := LoadUserProfile(cdr, utils.EXTRA_FIELDS); err != nil {
		return nil, err
	}
	if err := LoadAlias(&AttrMatchingAlias{
		Destination: cdr.Destination,
		Direction:   cdr.Direction,
		Tenant:      cdr.Tenant,
		Category:    cdr.Category,
		Account:     cdr.Account,
		Subject:     cdr.Subject,
		Context:     utils.ALIAS_CONTEXT_RATING,
	}, cdr, utils.EXTRA_FIELDS); err != nil && err != utils.ErrNotFound {
		return nil, err
	}

	attrsDC := &utils.AttrDerivedChargers{Tenant: cdr.Tenant, Category: cdr.Category, Direction: cdr.Direction,
		Account: cdr.Account, Subject: cdr.Subject, Destination: cdr.Destination}
	var dcs utils.DerivedChargers
	if err := self.client.Call("Responder.GetDerivedChargers", attrsDC, &dcs); err != nil {
		utils.Logger.Err(fmt.Sprintf("Could not get derived charging for cgrid %s, error: %s", cdr.CGRID, err.Error()))
		return nil, err
	}
	for _, dc := range dcs.Chargers {
		runFilters, _ := utils.ParseRSRFields(dc.RunFilters, utils.INFIELD_SEP)
		matchingAllFilters := true
		for _, dcRunFilter := range runFilters {
			if fltrPass, _ := cdr.PassesFieldFilter(dcRunFilter); !fltrPass {
				matchingAllFilters = false
				break
			}
		}
		if !matchingAllFilters { // Do not process the derived charger further if not all filters were matched
			continue
		}
		dcRequestTypeFld, _ := utils.NewRSRField(dc.RequestTypeField)
		dcDirFld, _ := utils.NewRSRField(dc.DirectionField)
		dcTenantFld, _ := utils.NewRSRField(dc.TenantField)
		dcCategoryFld, _ := utils.NewRSRField(dc.CategoryField)
		dcAcntFld, _ := utils.NewRSRField(dc.AccountField)
		dcSubjFld, _ := utils.NewRSRField(dc.SubjectField)
		dcDstFld, _ := utils.NewRSRField(dc.DestinationField)
		dcSTimeFld, _ := utils.NewRSRField(dc.SetupTimeField)
		dcPddFld, _ := utils.NewRSRField(dc.PDDField)
		dcATimeFld, _ := utils.NewRSRField(dc.AnswerTimeField)
		dcDurFld, _ := utils.NewRSRField(dc.UsageField)
		dcSupplFld, _ := utils.NewRSRField(dc.SupplierField)
		dcDCauseFld, _ := utils.NewRSRField(dc.DisconnectCauseField)
		dcRatedFld, _ := utils.NewRSRField(dc.RatedField)
		dcCostFld, _ := utils.NewRSRField(dc.CostField)
		forkedCdr, err := cdr.ForkCdr(dc.RunID, dcRequestTypeFld, dcDirFld, dcTenantFld, dcCategoryFld, dcAcntFld, dcSubjFld, dcDstFld,
			dcSTimeFld, dcPddFld, dcATimeFld, dcDurFld, dcSupplFld, dcDCauseFld, dcRatedFld, dcCostFld, []*utils.RSRField{}, true, self.cgrCfg.DefaultTimezone)
		if err != nil {
			utils.Logger.Err(fmt.Sprintf("Could not fork CGR with cgrid %s, run: %s, error: %s", cdr.CGRID, dc.RunID, err.Error()))
			continue // do not add it to the forked CDR list
		}
		if !forkedCdr.Rated {
			forkedCdr.Cost = -1.0 // Make sure that un-rated CDRs start with Cost -1
		}
		cdrRuns = append(cdrRuns, forkedCdr)
	}
	return cdrRuns, nil
}

func (self *CdrServer) rateCDR(cdr *CDR) error {
	var qryCC *CallCost
	var err error
	if cdr.RequestType == utils.META_NONE {
		return nil
	}
	if utils.IsSliceMember([]string{utils.META_PREPAID, utils.PREPAID}, cdr.RequestType) && cdr.Usage != 0 { // ToDo: Get rid of PREPAID as soon as we don't want to support it backwards
		// Should be previously calculated and stored in DB
		delay := utils.Fib()
		for i := 0; i < 4; i++ {
			qryCC, err = self.cdrDb.GetCallCostLog(cdr.CGRID, cdr.RunID)
			if err == nil {
				break
			}
			time.Sleep(delay())
		}
		if err != nil && (err == gorm.RecordNotFound || err == mgov2.ErrNotFound) { //calculate CDR as for pseudoprepaid
			utils.Logger.Warning(fmt.Sprintf("<Cdrs> WARNING: Could not find CallCostLog for cgrid: %s, source: %s, runid: %s, will recalculate", cdr.CGRID, utils.SESSION_MANAGER_SOURCE, cdr.RunID))
			qryCC, err = self.getCostFromRater(cdr)
		}

	} else {
		qryCC, err = self.getCostFromRater(cdr)
	}
	if err != nil {
		return err
	} else if qryCC != nil {
		cdr.Cost = qryCC.Cost
		cdr.CostDetails = qryCC
	}
	return nil
}

// Retrive the cost from engine
func (self *CdrServer) getCostFromRater(cdr *CDR) (*CallCost, error) {
	cc := new(CallCost)
	var err error
	timeStart := cdr.AnswerTime
	if timeStart.IsZero() { // Fix for FreeSWITCH unanswered calls
		timeStart = cdr.SetupTime
	}
	cd := &CallDescriptor{
		TOR:             cdr.ToR,
		Direction:       cdr.Direction,
		Tenant:          cdr.Tenant,
		Category:        cdr.Category,
		Subject:         cdr.Subject,
		Account:         cdr.Account,
		Destination:     cdr.Destination,
		TimeStart:       timeStart,
		TimeEnd:         timeStart.Add(cdr.Usage),
		DurationIndex:   cdr.Usage,
		PerformRounding: true,
	}
	if utils.IsSliceMember([]string{utils.META_PSEUDOPREPAID, utils.META_POSTPAID, utils.META_PREPAID, utils.PSEUDOPREPAID, utils.POSTPAID, utils.PREPAID}, cdr.RequestType) { // Prepaid - Cost can be recalculated in case of missing records from SM
		err = self.client.Call("Responder.Debit", cd, cc)
	} else {
		err = self.client.Call("Responder.GetCost", cd, cc)
	}
	if err != nil {
		return cc, err
	}
	return cc, nil
}

// ToDo: Add websocket support
func (self *CdrServer) replicateCdr(cdr *CDR) error {
	for _, rplCfg := range self.cgrCfg.CDRSCdrReplication {
		passesFilters := true
		for _, cdfFltr := range rplCfg.CdrFilter {
			if fltrPass, _ := cdr.PassesFieldFilter(cdfFltr); !fltrPass {
				passesFilters = false
				break
			}
		}
		if !passesFilters { // Not passes filters, ignore this replication
			continue
		}
		var body interface{}
		var content = ""
		switch rplCfg.Transport {
		case utils.META_HTTP_POST:
			content = utils.CONTENT_FORM
			body = cdr.AsHttpForm()
		case utils.META_HTTP_JSON:
			content = utils.CONTENT_JSON
			body = cdr
		}
		errChan := make(chan error)
		go func(body interface{}, rplCfg *config.CdrReplicationCfg, content string, errChan chan error) {
			fallbackPath := path.Join(
				self.cgrCfg.HttpFailedDir,
				rplCfg.FallbackFileName())
			_, err := utils.HttpPoster(
				rplCfg.Server, self.cgrCfg.HttpSkipTlsVerify, body,
				content, rplCfg.Attempts, fallbackPath)
			if err != nil {
				utils.Logger.Err(fmt.Sprintf(
					"<CDRReplicator> Replicating CDR: %+v, got error: %s", cdr, err.Error()))
				errChan <- err
			}
			errChan <- nil

		}(body, rplCfg, content, errChan)
		if rplCfg.Synchronous { // Synchronize here
			<-errChan
		}

	}
	return nil
}

func (cdrsrv *CdrServer) Call(serviceMethod string, args interface{}, reply interface{}) error {
	parts := strings.Split(serviceMethod, ".")
	if len(parts) != 2 {
		return utils.ErrNotImplemented
	}
	// get method
	method := reflect.ValueOf(cdrsrv).MethodByName(parts[1])
	if !method.IsValid() {
		return utils.ErrNotImplemented
	}

	// construct the params
	params := []reflect.Value{reflect.ValueOf(args), reflect.ValueOf(reply)}

	ret := method.Call(params)
	if len(ret) != 1 {
		return utils.ErrServerError
	}
	if ret[0].Interface() == nil {
		return nil
	}
	err, ok := ret[0].Interface().(error)
	if !ok {
		return utils.ErrServerError
	}
	return err
}<|MERGE_RESOLUTION|>--- conflicted
+++ resolved
@@ -70,8 +70,7 @@
 	}
 }
 
-<<<<<<< HEAD
-func NewCdrServer(cgrCfg *config.CGRConfig, cdrDb CdrStorage, rater rpcclient.RpcClientConnection, pubsub rpcclient.RpcClientConnection, users rpcclient.RpcClientConnection, aliases rpcclient.RpcClientConnection, stats rpcclient.RpcClientConnection) (*CdrServer, error) {
+func NewCdrServer(cgrCfg *config.CGRConfig, cdrDb CdrStorage, rater, pubsub, users, aliases, stats rpcclient.RpcClientConnection) (*CdrServer, error) {
 	return &CdrServer{cgrCfg: cgrCfg, cdrDb: cdrDb, client: rater, pubsub: pubsub, users: users, aliases: aliases, stats: stats, guard: &GuardianLock{locksMap: make(map[string]chan bool)}}, nil
 }
 
@@ -85,21 +84,6 @@
 	stats         rpcclient.RpcClientConnection
 	guard         *GuardianLock
 	responseCache *cache2go.ResponseCache
-=======
-func NewCdrServer(cgrCfg *config.CGRConfig, cdrDb CdrStorage, rater Connector, pubsub rpcclient.RpcClientConnection, users UserService, aliases AliasService, stats StatsInterface) (*CdrServer, error) {
-	return &CdrServer{cgrCfg: cgrCfg, cdrDb: cdrDb, rater: rater, pubsub: pubsub, users: users, aliases: aliases, stats: stats, guard: &GuardianLock{locksMap: make(map[string]chan bool)}}, nil
-}
-
-type CdrServer struct {
-	cgrCfg  *config.CGRConfig
-	cdrDb   CdrStorage
-	rater   Connector
-	pubsub  rpcclient.RpcClientConnection
-	users   UserService
-	aliases AliasService
-	stats   StatsInterface
-	guard   *GuardianLock
->>>>>>> 3097315a
 }
 
 func (self *CdrServer) Timezone() string {
@@ -152,28 +136,9 @@
 	return self.processCdr(cdr)
 }
 
-func (self *CdrServer) LogCallCost(ccl *CallCostLog, reply *string) error {
-	cacheKey := "LogCallCost" + ccl.CgrId
-	if item, err := self.getCache().Get(cacheKey); err == nil && item != nil {
-		*reply = item.Value.(string)
-		return item.Err
-	}
-	if err := self.LocalLogCallCost(ccl); err != nil {
-		self.getCache().Cache(cacheKey, &cache2go.CacheItem{Err: err})
-		return utils.NewErrServerError(err)
-	}
-	*reply = utils.OK
-	self.getCache().Cache(cacheKey, &cache2go.CacheItem{Value: utils.OK})
-	return nil
-}
-
 // RPC method, used to log callcosts to db
-<<<<<<< HEAD
-func (self *CdrServer) LocalLogCallCost(ccl *CallCostLog) error {
-=======
 func (self *CdrServer) LogCallCost(ccl *CallCostLog) error {
 	ccl.CallCost.UpdateCost()       // make sure the total cost reflect the increments
->>>>>>> 3097315a
 	ccl.CallCost.UpdateRatedUsage() // make sure rated usage is updated
 	if ccl.CheckDuplicate {
 		_, err := self.guard.Guard(func() (interface{}, error) {
