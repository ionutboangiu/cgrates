/*
Rating system designed to be used in VoIP Carriers World
Copyright (C) 2013 ITsysCOM

This program is free software: you can redistribute it and/or modify
it under the terms of the GNU General Public License as published by
the Free Software Foundation, either version 3 of the License, or
(at your option) any later version.

This program is distributed in the hope that it will be useful,
but WITHOUT ANY WARRANTY; without even the implied warranty of
MERCHANTABILITY or FITNESS FOR A PARTICULAR PURPOSE.  See the
GNU General Public License for more details.

You should have received a copy of the GNU General Public License
along with this program.  If not, see <http://www.gnu.org/licenses/>
*/

package engine

import (
	"sync"
)

var AccLock *AccountLock

func init() {
	AccLock = NewAccountLock()
}

type AccountLock struct {
	queue map[string]chan bool
	sync.RWMutex
}

func NewAccountLock() *AccountLock {
	return &AccountLock{queue: make(map[string]chan bool)}
}

func (cm *AccountLock) GuardGetCost(name string, handler func() (*CallCost, error)) (reply *CallCost, err error) {
	cm.RLock()
	lock, exists := AccLock.queue[name]
	cm.RUnlock()
	if !exists {
		cm.Lock()
		lock = make(chan bool, 1)
		AccLock.queue[name] = lock
		cm.Unlock()
	}
	lock <- true
	reply, err = handler()
	<-lock
	return
}

func (cm *AccountLock) Guard(name string, handler func() (float64, error)) (reply float64, err error) {
	cm.RLock()
	lock, exists := AccLock.queue[name]
	cm.RUnlock()
	if !exists {
		cm.Lock()
		lock = make(chan bool, 1)
		AccLock.queue[name] = lock
		cm.Unlock()
	}
	lock <- true
	reply, err = handler()
	<-lock
	return
}

func (cm *AccountLock) GuardMany(names []string, handler func() (float64, error)) (reply float64, err error) {
	for _, name := range names {
		cm.RLock()
		lock, exists := AccLock.queue[name]
		cm.RUnlock()
		if !exists {
			cm.Lock()
			lock = make(chan bool, 1)
			AccLock.queue[name] = lock
			cm.Unlock()
		}
		lock <- true
<<<<<<< HEAD
		reply, err = handler()
=======
	}
	reply, err = handler()
	for _, name := range names {
		lock := AccLock.queue[name]
>>>>>>> 8aafd0ec
		<-lock
	}
	return
}<|MERGE_RESOLUTION|>--- conflicted
+++ resolved
@@ -81,14 +81,11 @@
 			cm.Unlock()
 		}
 		lock <- true
-<<<<<<< HEAD
 		reply, err = handler()
-=======
 	}
 	reply, err = handler()
 	for _, name := range names {
 		lock := AccLock.queue[name]
->>>>>>> 8aafd0ec
 		<-lock
 	}
 	return
