/*
Real-time Online/Offline Charging System (OCS) for Telecom & ISP environments
Copyright (C) ITsysCOM GmbH

This program is free software: you can redistribute it and/or modify
it under the terms of the GNU General Public License as published by
the Free Software Foundation, either version 3 of the License, or
(at your option) any later version.

This program is distributed in the hope that it will be useful,
but WITHOUT ANY WARRANTY; without even the implied warranty of
MERCHANTABILITY or FITNESS FOR A PARTICULAR PURPOSE.  See the
GNU General Public License for more details.

You should have received a copy of the GNU General Public License
along with this program.  If not, see <http://www.gnu.org/licenses/>
*/

package engine

import (
	"errors"
	"fmt"
	"github.com/cgrates/cgrates/utils"
)

// Versions will keep trac of various item versions
type Versions map[string]int64 // map[item]versionNr

func CheckVersions(storage Storage) error {
	// get current db version
	storType := storage.GetStorageType()
	x := CurrentDBVersions(storType)
	dbVersion, err := storage.GetVersions(utils.TBLVersions)
	if err == utils.ErrNotFound {
		empty, err := storage.IsDBEmpty()
		if err != nil {
			return err
		}
		if !empty {
			msg := "Migration needed: please backup cgrates data and run : <cgr-migrator>"
			return errors.New(msg)
		}
		// no data, write version
		if err := SetDBVersions(storage); err != nil {
			return err
		}

	} else {
		// comparing versions
		message := dbVersion.Compare(x, storType)
		if len(message) > 2 {
			// write the new values
			msg := "Migration needed: please backup cgr data and run : <" + message + ">"
			return errors.New(msg)
		}
	}
	return nil
}

func SetDBVersions(storage Storage) error {
	storType := storage.GetStorageType()
	x := CurrentDBVersions(storType)
	// no data, write version
	if err := storage.SetVersions(x, false); err != nil {
		utils.Logger.Warning(fmt.Sprintf("Could not write current version to db: %v", err))
	}
	return nil

}

func (vers Versions) Compare(curent Versions, storType string) string {
	var x map[string]string
	m := map[string]string{
		utils.Accounts:       "cgr-migrator -migrate=*accounts",
		utils.Actions:        "cgr-migrator -migrate=*actions",
		utils.ActionTriggers: "cgr-migrator -migrate=*action_triggers",
		utils.ActionPlans:    "cgr-migrator -migrate=*action_plans",
		utils.SharedGroups:   "cgr-migrator -migrate=*shared_groups",
		utils.COST_DETAILS:   "cgr-migrator -migrate=*cost_details",
	}
	data := map[string]string{
		utils.Accounts:       "cgr-migrator -migrate=*accounts",
		utils.Actions:        "cgr-migrator -migrate=*actions",
		utils.ActionTriggers: "cgr-migrator -migrate=*action_triggers",
		utils.ActionPlans:    "cgr-migrator -migrate=*action_plans",
		utils.SharedGroups:   "cgr-migrator -migrate=*shared_groups",
	}
	stor := map[string]string{
		utils.COST_DETAILS: "cgr-migrator -migrate=*cost_details",
	}
	switch storType {
	case utils.MONGO:
		x = m
	case utils.POSTGRES, utils.MYSQL:
		x = stor
	case utils.REDIS:
		x = data
	case utils.MAPSTOR:
		x = m
	}
	for y, val := range x {
		if vers[y] != curent[y] {
			return val
		}
	}
	return ""
}

func CurrentDataDBVersions() Versions {
	return Versions{
		utils.StatS:               2,
		utils.Accounts:            2,
		utils.Actions:             2,
		utils.ActionTriggers:      2,
		utils.ActionPlans:         2,
		utils.SharedGroups:        2,
		utils.Thresholds:          2,
		utils.Timing:              2,
		utils.RQF:                 2,
		utils.Resource:            2,
		utils.ReverseAlias:        2,
		utils.Alias:               2,
		utils.User:                2,
		utils.Subscribers:         2,
		utils.DerivedChargersV:    2,
		utils.CdrStats:            2,
		utils.Destinations:        2,
		utils.ReverseDestinations: 2,
		utils.LCR:                 2,
		utils.RatingPlan:          2,
		utils.RatingProfile:       2,
	}
}

func CurrentStorDBVersions() Versions {
	return Versions{
		utils.COST_DETAILS:       2,
		utils.TpRatingPlans:      2,
		utils.TpLcrs:             2,
		utils.TpFilters:          2,
		utils.TpDestinationRates: 2,
		utils.TpActionTriggers:   2,
		utils.TpAccountActions:   2,
		utils.TpActionPlans:      2,
		utils.TpActions:          2,
		utils.TpDerivedCharges:   2,
		utils.TpThresholds:       2,
		utils.TpStats:            2,
		utils.TpSharedGroups:     2,
		utils.TpRatingProfiles:   2,
		utils.TpResources:        2,
		utils.TpRates:            2,
		utils.TpTiming:           2,
		utils.TpResource:         2,
		utils.TpAliases:          2,
		utils.TpUsers:            2,
		utils.TpDerivedChargersV: 2,
		utils.TpCdrStats:         2,
		utils.TpDestinations:     2,
		utils.TpLCR:              2,
		utils.TpRatingPlan:       2,
		utils.TpRatingProfile:    2,
	}
}

func CurrentDBVersions(storType string) Versions {
	dataDbVersions := CurrentDataDBVersions()
	storDbVersions := CurrentStorDBVersions()

	allVersions := make(Versions)
	for k, v := range dataDbVersions {
		allVersions[k] = v
	}
	for k, v := range storDbVersions {
		allVersions[k] = v
	}

	switch storType {
	case utils.MONGO, utils.MAPSTOR:
		return allVersions
	case utils.POSTGRES, utils.MYSQL:
		return storDbVersions
	case utils.REDIS:
		return dataDbVersions
	}
	return nil
<<<<<<< HEAD
}

func CurrentDataDBVersions() Versions {
	return Versions{
		utils.StatS:               2,
		utils.Accounts:            2,
		utils.Actions:             2,
		utils.ActionTriggers:      2,
		utils.ActionPlans:         2,
		utils.SharedGroups:        2,
		utils.Thresholds:          2,
		utils.Timing:              2,
		utils.RQF:                 2,
		utils.Resource:            2,
		utils.ReverseAlias:        2,
		utils.Alias:               2,
		utils.User:                2,
		utils.Subscribers:         2,
		utils.DerivedChargersV:    2,
		utils.CdrStats:            2,
		utils.Destinations:        2,
		utils.ReverseDestinations: 2,
		utils.LCR:                 2,
		utils.RatingPlan:          2,
		utils.RatingProfile:       2,
	}
}

func CurrentStorDBVersions() Versions {
	return Versions{
		utils.COST_DETAILS:       2,
		utils.TpRatingPlans:      2,
		utils.TpLcrs:             2,
		utils.TpFilters:          2,
		utils.TpDestinationRates: 2,
		utils.TpActionTriggers:   2,
		utils.TpAccountActions:   2,
		utils.TpActionPlans:      2,
		utils.TpActions:          2,
		utils.TpDerivedCharges:   2,
		utils.TpThresholds:       2,
		utils.TpStats:            2,
		utils.TpSharedGroups:     2,
		utils.TpRatingProfiles:   2,
		utils.TpResources:        2,
		utils.TpRates:            2,
		utils.TpTiming:           2,
		utils.TpResource:         2,
		utils.TpAliases:          2,
		utils.TpUsers:            2,
		utils.TpDerivedChargersV: 2,
		utils.TpCdrStats:         2,
		utils.TpDestinations:     2,
		utils.TpLCR:              2,
		utils.TpRatingPlan:       2,
		utils.TpRatingProfile:    2,
	}
}

// Versions will keep trac of various item versions
type Versions map[string]int64 // map[item]versionNr
=======
}
>>>>>>> 219d6ab6
<|MERGE_RESOLUTION|>--- conflicted
+++ resolved
@@ -185,68 +185,4 @@
 		return dataDbVersions
 	}
 	return nil
-<<<<<<< HEAD
-}
-
-func CurrentDataDBVersions() Versions {
-	return Versions{
-		utils.StatS:               2,
-		utils.Accounts:            2,
-		utils.Actions:             2,
-		utils.ActionTriggers:      2,
-		utils.ActionPlans:         2,
-		utils.SharedGroups:        2,
-		utils.Thresholds:          2,
-		utils.Timing:              2,
-		utils.RQF:                 2,
-		utils.Resource:            2,
-		utils.ReverseAlias:        2,
-		utils.Alias:               2,
-		utils.User:                2,
-		utils.Subscribers:         2,
-		utils.DerivedChargersV:    2,
-		utils.CdrStats:            2,
-		utils.Destinations:        2,
-		utils.ReverseDestinations: 2,
-		utils.LCR:                 2,
-		utils.RatingPlan:          2,
-		utils.RatingProfile:       2,
-	}
-}
-
-func CurrentStorDBVersions() Versions {
-	return Versions{
-		utils.COST_DETAILS:       2,
-		utils.TpRatingPlans:      2,
-		utils.TpLcrs:             2,
-		utils.TpFilters:          2,
-		utils.TpDestinationRates: 2,
-		utils.TpActionTriggers:   2,
-		utils.TpAccountActions:   2,
-		utils.TpActionPlans:      2,
-		utils.TpActions:          2,
-		utils.TpDerivedCharges:   2,
-		utils.TpThresholds:       2,
-		utils.TpStats:            2,
-		utils.TpSharedGroups:     2,
-		utils.TpRatingProfiles:   2,
-		utils.TpResources:        2,
-		utils.TpRates:            2,
-		utils.TpTiming:           2,
-		utils.TpResource:         2,
-		utils.TpAliases:          2,
-		utils.TpUsers:            2,
-		utils.TpDerivedChargersV: 2,
-		utils.TpCdrStats:         2,
-		utils.TpDestinations:     2,
-		utils.TpLCR:              2,
-		utils.TpRatingPlan:       2,
-		utils.TpRatingProfile:    2,
-	}
-}
-
-// Versions will keep trac of various item versions
-type Versions map[string]int64 // map[item]versionNr
-=======
-}
->>>>>>> 219d6ab6
+}