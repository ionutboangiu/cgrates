/*
Real-time Charging System for Telecom & ISP environments
Copyright (C) 2012-2014 ITsysCOM GmbH

This program is free software: you can Storagetribute it and/or modify
it under the terms of the GNU General Public License as published by
the Free Software Foundation, either version 3 of the License, or
(at your option) any later version.

This program is distributed in the hope that it will be useful,
but WITH*out ANY WARRANTY; without even the implied warranty of
MERCHANTABILITY or FITNESS FOR A PARTICULAR PURPOSE.  See the
GNU General Public License for more details.

You should have received a copy of the GNU General Public License
along with this program.  If not, see <http://www.gnu.org/licenses/>
*/

package mediator

import (
	"errors"
	"fmt"
	"time"

	"github.com/cgrates/cgrates/config"
	"github.com/cgrates/cgrates/engine"
	"github.com/cgrates/cgrates/utils"
)

func NewMediator(connector engine.Connector, logDb engine.LogStorage, cdrDb engine.CdrStorage, cfg *config.CGRConfig) (m *Mediator, err error) {
	m = &Mediator{
		connector: connector,
		logDb:     logDb,
		cdrDb:     cdrDb,
		cgrCfg:    cfg,
	}
	return m, nil
}

type Mediator struct {
	connector engine.Connector
	logDb     engine.LogStorage
	cdrDb     engine.CdrStorage
	cgrCfg    *config.CGRConfig
}

// Retrive the cost from logging database
func (self *Mediator) getCostsFromDB(cgrid string) (cc *engine.CallCost, err error) {
	for i := 0; i < 3; i++ { // Mechanism to avoid concurrency between SessionManager writing the costs and mediator picking them up
		cc, err = self.logDb.GetCallCostLog(cgrid, engine.SESSION_MANAGER_SOURCE, utils.DEFAULT_RUNID) //ToDo: What are we getting when there is no log?
		if cc != nil {                                                                                 // There were no errors, chances are that we got what we are looking for
			break
		}
		time.Sleep(time.Duration(i) * time.Second)
	}
	return
}

// Retrive the cost from engine
func (self *Mediator) getCostsFromRater(cdr *utils.StoredCdr) (*engine.CallCost, error) {
	cc := &engine.CallCost{}
	var err error
	if cdr.Duration == time.Duration(0) { // failed call,  returning empty callcost, no error
		return cc, nil
	}
	cd := engine.CallDescriptor{
		Direction:     "*out", //record[m.directionFields[runIdx]] TODO: fix me
		Tenant:        cdr.Tenant,
		Category:      cdr.Category,
		Subject:       cdr.Subject,
		Account:       cdr.Account,
		Destination:   cdr.Destination,
		TimeStart:     cdr.AnswerTime,
		TimeEnd:       cdr.AnswerTime.Add(cdr.Duration),
		LoopIndex:     0,
		DurationIndex: cdr.Duration,
	}
	if cdr.ReqType == utils.PSEUDOPREPAID {
		err = self.connector.Debit(cd, cc)
	} else {
		err = self.connector.GetCost(cd, cc)
	}
	if err != nil {
		self.logDb.LogError(cdr.CgrId, engine.MEDIATOR_SOURCE, cdr.MediationRunId, err.Error())
	} else {
		// If the mediator calculated a price it will write it to logdb
		self.logDb.LogCallCost(utils.Sha1(cdr.AccId, cdr.SetupTime.String()), engine.MEDIATOR_SOURCE, cdr.MediationRunId, cc)
	}
	return cc, err
}

func (self *Mediator) rateCDR(cdr *utils.StoredCdr) error {
	var qryCC *engine.CallCost
	var errCost error
	if cdr.ReqType == utils.PREPAID || cdr.ReqType == utils.POSTPAID {
		// Should be previously calculated and stored in DB
		qryCC, errCost = self.getCostsFromDB(cdr.CgrId)
	} else {
		qryCC, errCost = self.getCostsFromRater(cdr)
	}
	if errCost != nil {
		return errCost
	} else if qryCC == nil {
		return errors.New("No cost returned from rater")
	}
	cdr.Cost = qryCC.Cost
	return nil
}

// Forks original CDR based on original request plus runIds for extra mediation
func (self *Mediator) RateCdr(dbcdr utils.RawCDR) error {
	rtCdr, err := utils.NewStoredCdrFromRawCDR(dbcdr)
	if err != nil {
		return err
	}
<<<<<<< HEAD
	cdrs := []*utils.StoredCdr{rtCdr}               // Start with initial dbcdr, will add here all to be mediated
	attrsDC := utils.AttrDerivedChargers{Direction: rtCdr.Direction, Tenant: rtCdr.Tenant, Category: rtCdr.TOR,
=======
	cdrs := []*utils.StoredCdr{rtCdr}            // Start with initial dbcdr, will add here all to be mediated
	attrsDC := utils.AttrDerivedChargers{Tenant: rtCdr.Tenant, Tor: rtCdr.Category, Direction: rtCdr.Direction,
>>>>>>> 402a1fbc
		Account: rtCdr.Account, Subject: rtCdr.Subject}
	var dcs utils.DerivedChargers
	if err := self.connector.GetDerivedChargers(attrsDC, &dcs); err != nil {
		errText := fmt.Sprintf("Could not get derived charging for cgrid %s, error: %s", rtCdr.CgrId, err.Error())
		engine.Logger.Err(errText)
		return errors.New(errText)
	}
	for _, dc := range dcs {
		forkedCdr, err := dbcdr.ForkCdr(dc.RunId, dc.ReqTypeField, dc.DirectionField,
			dc.TenantField, dc.TorField, dc.AccountField, dc.SubjectField, dc.DestinationField, dc.SetupTimeField, dc.AnswerTimeField, dc.DurationField, []string{}, true)
		engine.Logger.Debug(fmt.Sprintf("Forked CDR for dc: %v, is: %v", dc, forkedCdr))
		if err != nil { // Errors on fork, cannot calculate further, write that into db for later analysis
			self.cdrDb.SetRatedCdr(&utils.StoredCdr{CgrId: dbcdr.GetCgrId(), MediationRunId: dc.RunId, Cost: -1.0}, err.Error()) // Cannot fork CDR, important just runid and error
			continue
		}
		cdrs = append(cdrs, forkedCdr)
	}
	for _, cdr := range cdrs {
		extraInfo := ""
		if err = self.rateCDR(cdr); err != nil {
			extraInfo = err.Error()
		}
		if err := self.cdrDb.SetRatedCdr(cdr, extraInfo); err != nil {
			engine.Logger.Err(fmt.Sprintf("<Mediator> Could not record cost for cgrid: <%s>, err: <%s>, cost: %f, extraInfo: %s",
				cdr.CgrId, err.Error(), cdr.Cost, extraInfo))
		}
	}
	return nil
}

func (self *Mediator) RateCdrs(timeStart, timeEnd time.Time, rerateErrors, rerateRated bool) error {
	cdrs, err := self.cdrDb.GetStoredCdrs(nil, nil, nil, nil, nil, nil, nil, nil, nil, nil, nil, 0, 0, timeStart, timeEnd, !rerateErrors, !rerateRated)
	if err != nil {
		return err
	}
	for _, cdr := range cdrs {
		if err := self.RateCdr(cdr); err != nil {
			return err
		}
	}
	return nil
}<|MERGE_RESOLUTION|>--- conflicted
+++ resolved
@@ -114,13 +114,8 @@
 	if err != nil {
 		return err
 	}
-<<<<<<< HEAD
-	cdrs := []*utils.StoredCdr{rtCdr}               // Start with initial dbcdr, will add here all to be mediated
-	attrsDC := utils.AttrDerivedChargers{Direction: rtCdr.Direction, Tenant: rtCdr.Tenant, Category: rtCdr.TOR,
-=======
 	cdrs := []*utils.StoredCdr{rtCdr}            // Start with initial dbcdr, will add here all to be mediated
-	attrsDC := utils.AttrDerivedChargers{Tenant: rtCdr.Tenant, Tor: rtCdr.Category, Direction: rtCdr.Direction,
->>>>>>> 402a1fbc
+	attrsDC := utils.AttrDerivedChargers{Tenant: rtCdr.Tenant, Category: rtCdr.Category, Direction: rtCdr.Direction,
 		Account: rtCdr.Account, Subject: rtCdr.Subject}
 	var dcs utils.DerivedChargers
 	if err := self.connector.GetDerivedChargers(attrsDC, &dcs); err != nil {
