--- conflicted
+++ resolved
@@ -1,216 +1,280 @@
-/*
-Real-time Online/Offline Charging System (OCS) for Telecom & ISP environments
-Copyright (C) ITsysCOM GmbH
-
-This program is free software: you can redistribute it and/or modify
-it under the terms of the GNU General Public License as published by
-the Free Software Foundation, either version 3 of the License, or
-(at your option) any later version.
-
-This program is distributed in the hope that it will be useful,
-but WITHOUT ANY WARRANTY; without even the implied warranty of
-MERCHANTABILITY or FITNESS FOR A PARTICULAR PURPOSE.  See the
-GNU General Public License for more details.
-
-You should have received a copy of the GNU General Public License
-along with this program.  If not, see <http://www.gnu.org/licenses/>
-*/
-
-package sessions
-
-import (
-	"reflect"
-	"testing"
-
-	"github.com/cgrates/cgrates/utils"
-)
-
-func TestSessionsNewV1AuthorizeArgs(t *testing.T) {
-	cgrEv := utils.CGREvent{
-		Tenant:  "cgrates.org",
-		ID:      "Event",
-		Context: utils.StringPointer(utils.MetaSessionS),
-		Event: map[string]interface{}{
-			utils.Account:     "1001",
-			utils.Destination: "1002",
-		},
-	}
-	expected := &V1AuthorizeArgs{
-		AuthorizeResources: true,
-		GetAttributes:      true,
-		CGREvent:           cgrEv,
-	}
-	rply := NewV1AuthorizeArgs(true, true, false, false, false, false, false, false, cgrEv)
-	if !reflect.DeepEqual(expected, rply) {
-		t.Errorf("Expecting %+v, received: %+v", expected, rply)
-	}
-<<<<<<< HEAD
-	expected = &V1AuthorizeArgs{
-		GetAttributes:         true,
-		AuthorizeResources:    false,
-		GetMaxUsage:           true,
-		ProcessThresholds:     false,
-		ProcessStats:          true,
-		GetSuppliers:          false,
-		SuppliersIgnoreErrors: true,
-		SuppliersMaxCost:      utils.MetaSuppliersEventCost,
-		CGREvent:              cgrEv,
-	}
-	rply = NewV1AuthorizeArgs(true, false, true, false, true, false, true, true, cgrEv)
-	if !reflect.DeepEqual(expected, rply) {
-		t.Errorf("Expecting %+v,\n received: %+v", expected, rply)
-	}
-=======
->>>>>>> 3aac9aea
-}
-
-func TestSessionsNewV1UpdateSessionArgs(t *testing.T) {
-	cgrEv := utils.CGREvent{
-		Tenant:  "cgrates.org",
-		ID:      "Event",
-		Context: utils.StringPointer(utils.MetaSessionS),
-		Event: map[string]interface{}{
-			utils.Account:     "1001",
-			utils.Destination: "1002",
-		},
-	}
-	expected := &V1UpdateSessionArgs{
-		GetAttributes: true,
-		UpdateSession: true,
-		CGREvent:      cgrEv,
-	}
-	rply := NewV1UpdateSessionArgs(true, true, cgrEv)
-	if !reflect.DeepEqual(expected, rply) {
-		t.Errorf("Expecting %+v, received: %+v", expected, rply)
-	}
-<<<<<<< HEAD
-	expected = &V1UpdateSessionArgs{
-		GetAttributes: false,
-		UpdateSession: true,
-		CGREvent:      cgrEv,
-	}
-	rply = NewV1UpdateSessionArgs(false, true, cgrEv)
-	if !reflect.DeepEqual(expected, rply) {
-		t.Errorf("Expecting %+v, received: %+v", expected, rply)
-	}
-=======
->>>>>>> 3aac9aea
-}
-
-func TestSessionsNewV1TerminateSessionArgs(t *testing.T) {
-	cgrEv := utils.CGREvent{
-		Tenant:  "cgrates.org",
-		ID:      "Event",
-		Context: utils.StringPointer(utils.MetaSessionS),
-		Event: map[string]interface{}{
-			utils.Account:     "1001",
-			utils.Destination: "1002",
-		},
-	}
-<<<<<<< HEAD
-=======
-
->>>>>>> 3aac9aea
-	expected := &V1TerminateSessionArgs{
-		TerminateSession:  true,
-		ProcessThresholds: true,
-		CGREvent:          cgrEv,
-	}
-	rply := NewV1TerminateSessionArgs(true, false, true, false, cgrEv)
-	if !reflect.DeepEqual(expected, rply) {
-		t.Errorf("Expecting %+v, received: %+v", expected, rply)
-	}
-<<<<<<< HEAD
-	expected = &V1TerminateSessionArgs{
-		CGREvent: cgrEv,
-	}
-	rply = NewV1TerminateSessionArgs(false, false, false, false, cgrEv)
-	if !reflect.DeepEqual(expected, rply) {
-		t.Errorf("Expecting %+v, received: %+v", expected, rply)
-	}
-=======
->>>>>>> 3aac9aea
-}
-
-func TestSessionsNewV1ProcessEventArgs(t *testing.T) {
-	cgrEv := utils.CGREvent{
-		Tenant:  "cgrates.org",
-		ID:      "Event",
-		Context: utils.StringPointer(utils.MetaSessionS),
-		Event: map[string]interface{}{
-			utils.Account:     "1001",
-			utils.Destination: "1002",
-		},
-	}
-<<<<<<< HEAD
-=======
-
->>>>>>> 3aac9aea
-	expected := &V1ProcessEventArgs{
-		AllocateResources: true,
-		Debit:             true,
-		GetAttributes:     true,
-		CGREvent:          cgrEv,
-	}
-	rply := NewV1ProcessEventArgs(true, true, true, cgrEv)
-	if !reflect.DeepEqual(expected, rply) {
-		t.Errorf("Expecting %+v, received: %+v", expected, rply)
-	}
-<<<<<<< HEAD
-	expected = &V1ProcessEventArgs{
-		AllocateResources: true,
-		GetAttributes:     true,
-		CGREvent:          cgrEv,
-	}
-	rply = NewV1ProcessEventArgs(true, false, true, cgrEv)
-	if !reflect.DeepEqual(expected, rply) {
-		t.Errorf("Expecting %+v, received: %+v", expected, rply)
-	}
-=======
-
->>>>>>> 3aac9aea
-}
-
-func TestSessionsNewV1InitSessionArgs(t *testing.T) {
-	cgrEv := utils.CGREvent{
-		Tenant:  "cgrates.org",
-		ID:      "Event",
-		Context: utils.StringPointer(utils.MetaSessionS),
-		Event: map[string]interface{}{
-			utils.Account:     "1001",
-			utils.Destination: "1002",
-		},
-	}
-<<<<<<< HEAD
-=======
-
->>>>>>> 3aac9aea
-	expected := &V1InitSessionArgs{
-		GetAttributes:     true,
-		AllocateResources: true,
-		InitSession:       true,
-		ProcessThresholds: true,
-		ProcessStats:      true,
-		CGREvent:          cgrEv,
-	}
-	rply := NewV1InitSessionArgs(true, true, true, true, true, cgrEv)
-	if !reflect.DeepEqual(expected, rply) {
-		t.Errorf("Expecting %+v, received: %+v", expected, rply)
-	}
-<<<<<<< HEAD
-	expected = &V1InitSessionArgs{
-		GetAttributes:     true,
-		AllocateResources: false,
-		InitSession:       true,
-		ProcessThresholds: false,
-		ProcessStats:      true,
-		CGREvent:          cgrEv,
-	}
-	rply = NewV1InitSessionArgs(true, false, true, false, true, cgrEv)
-	if !reflect.DeepEqual(expected, rply) {
-		t.Errorf("Expecting %+v, received: %+v", expected, rply)
-	}
-=======
-
->>>>>>> 3aac9aea
-}
+/*
+Real-time Online/Offline Charging System (OCS) for Telecom & ISP environments
+Copyright (C) ITsysCOM GmbH
+
+This program is free software: you can redistribute it and/or modify
+it under the terms of the GNU General Public License as published by
+the Free Software Foundation, either version 3 of the License, or
+(at your option) any later version.
+
+This program is distributed in the hope that it will be useful,
+but WITHOUT ANY WARRANTY; without even the implied warranty of
+MERCHANTABILITY or FITNESS FOR A PARTICULAR PURPOSE.  See the
+GNU General Public License for more details.
+
+You should have received a copy of the GNU General Public License
+along with this program.  If not, see <http://www.gnu.org/licenses/>
+*/
+
+package sessions
+
+import (
+	"reflect"
+	"testing"
+
+	"github.com/cgrates/cgrates/utils"
+)
+
+func TestSessionsNewV1AuthorizeArgs(t *testing.T) {
+	cgrEv := utils.CGREvent{
+		Tenant:  "cgrates.org",
+		ID:      "Event",
+		Context: utils.StringPointer(utils.MetaSessionS),
+		Event: map[string]interface{}{
+			utils.Account:     "1001",
+			utils.Destination: "1002",
+		},
+	}
+	expected := &V1AuthorizeArgs{
+		AuthorizeResources: true,
+		GetAttributes:      true,
+		CGREvent:           cgrEv,
+	}
+	rply := NewV1AuthorizeArgs(true, true, false, false, false, false, false, false, cgrEv)
+	if !reflect.DeepEqual(expected, rply) {
+		t.Errorf("Expecting %+v, received: %+v", expected, rply)
+	}
+	expected = &V1AuthorizeArgs{
+		GetAttributes:         true,
+		AuthorizeResources:    false,
+		GetMaxUsage:           true,
+		ProcessThresholds:     false,
+		ProcessStats:          true,
+		GetSuppliers:          false,
+		SuppliersIgnoreErrors: true,
+		SuppliersMaxCost:      utils.MetaSuppliersEventCost,
+		CGREvent:              cgrEv,
+	}
+	rply = NewV1AuthorizeArgs(true, false, true, false, true, false, true, true, cgrEv)
+	if !reflect.DeepEqual(expected, rply) {
+		t.Errorf("Expecting %+v,\n received: %+v", expected, rply)
+	}
+}
+
+func TestSessionsNewV1UpdateSessionArgs(t *testing.T) {
+	cgrEv := utils.CGREvent{
+		Tenant:  "cgrates.org",
+		ID:      "Event",
+		Context: utils.StringPointer(utils.MetaSessionS),
+		Event: map[string]interface{}{
+			utils.Account:     "1001",
+			utils.Destination: "1002",
+		},
+	}
+	expected := &V1UpdateSessionArgs{
+		GetAttributes: true,
+		UpdateSession: true,
+		CGREvent:      cgrEv,
+	}
+	rply := NewV1UpdateSessionArgs(true, true, cgrEv)
+	if !reflect.DeepEqual(expected, rply) {
+		t.Errorf("Expecting %+v, received: %+v", expected, rply)
+	}
+	expected = &V1UpdateSessionArgs{
+		GetAttributes: false,
+		UpdateSession: true,
+		CGREvent:      cgrEv,
+	}
+	rply = NewV1UpdateSessionArgs(false, true, cgrEv)
+	if !reflect.DeepEqual(expected, rply) {
+		t.Errorf("Expecting %+v, received: %+v", expected, rply)
+	}
+}
+
+func TestSessionsNewV1TerminateSessionArgs(t *testing.T) {
+	cgrEv := utils.CGREvent{
+		Tenant:  "cgrates.org",
+		ID:      "Event",
+		Context: utils.StringPointer(utils.MetaSessionS),
+		Event: map[string]interface{}{
+			utils.Account:     "1001",
+			utils.Destination: "1002",
+		},
+	}
+	expected := &V1TerminateSessionArgs{
+		TerminateSession:  true,
+		ProcessThresholds: true,
+		CGREvent:          cgrEv,
+	}
+	rply := NewV1TerminateSessionArgs(true, false, true, false, cgrEv)
+	if !reflect.DeepEqual(expected, rply) {
+		t.Errorf("Expecting %+v, received: %+v", expected, rply)
+	}
+	expected = &V1TerminateSessionArgs{
+		CGREvent: cgrEv,
+	}
+	rply = NewV1TerminateSessionArgs(false, false, false, false, cgrEv)
+	if !reflect.DeepEqual(expected, rply) {
+		t.Errorf("Expecting %+v, received: %+v", expected, rply)
+	}
+}
+
+func TestSessionsNewV1ProcessEventArgs(t *testing.T) {
+	cgrEv := utils.CGREvent{
+		Tenant:  "cgrates.org",
+		ID:      "Event",
+		Context: utils.StringPointer(utils.MetaSessionS),
+		Event: map[string]interface{}{
+			utils.Account:     "1001",
+			utils.Destination: "1002",
+		},
+	}
+	expected := &V1ProcessEventArgs{
+		AllocateResources: true,
+		Debit:             true,
+		GetAttributes:     true,
+		CGREvent:          cgrEv,
+	}
+	rply := NewV1ProcessEventArgs(true, true, true, cgrEv)
+	if !reflect.DeepEqual(expected, rply) {
+		t.Errorf("Expecting %+v, received: %+v", expected, rply)
+	}
+	expected = &V1ProcessEventArgs{
+		AllocateResources: true,
+		GetAttributes:     true,
+		CGREvent:          cgrEv,
+	}
+	rply = NewV1ProcessEventArgs(true, false, true, cgrEv)
+	if !reflect.DeepEqual(expected, rply) {
+		t.Errorf("Expecting %+v, received: %+v", expected, rply)
+	}
+}
+
+func TestSessionsNewV1InitSessionArgs(t *testing.T) {
+	cgrEv := utils.CGREvent{
+		Tenant:  "cgrates.org",
+		ID:      "Event",
+		Context: utils.StringPointer(utils.MetaSessionS),
+		Event: map[string]interface{}{
+			utils.Account:     "1001",
+			utils.Destination: "1002",
+		},
+	}
+	expected := &V1InitSessionArgs{
+		GetAttributes:     true,
+		AllocateResources: true,
+		InitSession:       true,
+		ProcessThresholds: true,
+		ProcessStats:      true,
+		CGREvent:          cgrEv,
+	}
+	rply := NewV1InitSessionArgs(true, true, true, true, true, cgrEv)
+	if !reflect.DeepEqual(expected, rply) {
+		t.Errorf("Expecting %+v, received: %+v", expected, rply)
+	}
+	expected = &V1InitSessionArgs{
+		GetAttributes:     true,
+		AllocateResources: false,
+		InitSession:       true,
+		ProcessThresholds: false,
+		ProcessStats:      true,
+		CGREvent:          cgrEv,
+	}
+	rply = NewV1InitSessionArgs(true, false, true, false, true, cgrEv)
+	if !reflect.DeepEqual(expected, rply) {
+		t.Errorf("Expecting %+v, received: %+v", expected, rply)
+	}
+}
+
+func TestSessionsNewV1UpdateSessionArgs(t *testing.T) {
+	cgrEv := utils.CGREvent{
+		Tenant:  "cgrates.org",
+		ID:      "Event",
+		Context: utils.StringPointer(utils.MetaSessionS),
+		Event: map[string]interface{}{
+			utils.Account:     "1001",
+			utils.Destination: "1002",
+		},
+	}
+	expected := &V1UpdateSessionArgs{
+		GetAttributes: true,
+		UpdateSession: true,
+		CGREvent:      cgrEv,
+	}
+	rply := NewV1UpdateSessionArgs(true, true, cgrEv)
+	if !reflect.DeepEqual(expected, rply) {
+		t.Errorf("Expecting %+v, received: %+v", expected, rply)
+	}
+}
+
+func TestSessionsNewV1TerminateSessionArgs(t *testing.T) {
+	cgrEv := utils.CGREvent{
+		Tenant:  "cgrates.org",
+		ID:      "Event",
+		Context: utils.StringPointer(utils.MetaSessionS),
+		Event: map[string]interface{}{
+			utils.Account:     "1001",
+			utils.Destination: "1002",
+		},
+	}
+
+	expected := &V1TerminateSessionArgs{
+		TerminateSession:  true,
+		ProcessThresholds: true,
+		CGREvent:          cgrEv,
+	}
+	rply := NewV1TerminateSessionArgs(true, false, true, false, cgrEv)
+	if !reflect.DeepEqual(expected, rply) {
+		t.Errorf("Expecting %+v, received: %+v", expected, rply)
+	}
+}
+
+func TestSessionsNewV1ProcessEventArgs(t *testing.T) {
+	cgrEv := utils.CGREvent{
+		Tenant:  "cgrates.org",
+		ID:      "Event",
+		Context: utils.StringPointer(utils.MetaSessionS),
+		Event: map[string]interface{}{
+			utils.Account:     "1001",
+			utils.Destination: "1002",
+		},
+	}
+
+	expected := &V1ProcessEventArgs{
+		AllocateResources: true,
+		Debit:             true,
+		GetAttributes:     true,
+		CGREvent:          cgrEv,
+	}
+	rply := NewV1ProcessEventArgs(true, true, true, cgrEv)
+	if !reflect.DeepEqual(expected, rply) {
+		t.Errorf("Expecting %+v, received: %+v", expected, rply)
+	}
+
+}
+
+func TestSessionsNewV1InitSessionArgs(t *testing.T) {
+	cgrEv := utils.CGREvent{
+		Tenant:  "cgrates.org",
+		ID:      "Event",
+		Context: utils.StringPointer(utils.MetaSessionS),
+		Event: map[string]interface{}{
+			utils.Account:     "1001",
+			utils.Destination: "1002",
+		},
+	}
+
+	expected := &V1InitSessionArgs{
+		GetAttributes:     true,
+		AllocateResources: true,
+		InitSession:       true,
+		ProcessThresholds: true,
+		ProcessStats:      true,
+		CGREvent:          cgrEv,
+	}
+	rply := NewV1InitSessionArgs(true, true, true, true, true, cgrEv)
+	if !reflect.DeepEqual(expected, rply) {
+		t.Errorf("Expecting %+v, received: %+v", expected, rply)
+	}
+
+}