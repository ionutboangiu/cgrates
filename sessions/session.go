--- conflicted
+++ resolved
@@ -175,26 +175,7 @@
 			Event:  cdr.AsMapStringIface(),
 		}
 	}
-<<<<<<< HEAD
-	cd := &engine.CallDescriptor{
-		CgrID:       self.CGRID,
-		RunID:       self.RunID,
-		Category:    self.CD.Category,
-		Tenant:      self.CD.Tenant,
-		Subject:     self.CD.Subject,
-		Account:     self.CD.Account,
-		Destination: self.CD.Destination,
-		TOR:         self.CD.TOR,
-		Increments:  incrmts,
-	}
-	var acnt engine.Account
-	err = self.rals.Call("Responder.RefundIncrements", cd, &acnt)
-	if acnt.ID != "" { // Account info updated, update also cached AccountSummary
-		self.EventCost.AccountSummary = acnt.AsAccountSummary()
-	}
-=======
-	s.RUnlock()
->>>>>>> 3e8b80fb
+	s.RUnlock()
 	return
 }
 
