--- conflicted
+++ resolved
@@ -1022,13 +1022,9 @@
 		path.Join(attrs.FolderPath, utils.ACCOUNT_ACTIONS_CSV),
 		path.Join(attrs.FolderPath, utils.DERIVED_CHARGERS_CSV),
 		path.Join(attrs.FolderPath, utils.CDR_STATS_CSV),
-<<<<<<< HEAD
 		path.Join(attrs.FolderPath, utils.USERS_CSV),
 		path.Join(attrs.FolderPath, utils.ALIASES_CSV),
-	), "")
-=======
-		path.Join(attrs.FolderPath, utils.USERS_CSV)), "", self.Config.DefaultTimezone)
->>>>>>> 6b218912
+	), "", self.Config.DefaultTimezone)
 	if err := loader.LoadAll(); err != nil {
 		return utils.NewErrServerError(err)
 	}
