/*
Rating system designed to be used in VoIP Carriers World
Copyright (C) 2013 ITsysCOM

This program is free software: you can redistribute it and/or modify
it under the terms of the GNU General Public License as published by
the Free Software Foundation, either version 3 of the License, or
(at your option) any later version.

This program is distributed in the hope that it will be useful,
but WITHOUT ANY WARRANTY; without even the implied warranty of
MERCHANTABILITY or FITNESS FOR A PARTICULAR PURPOSE.  See the
GNU General Public License for more details.

You should have received a copy of the GNU General Public License
along with this program.  If not, see <http://www.gnu.org/licenses/>
*/

package apier

import (
	"fmt"
<<<<<<< HEAD
	"github.com/cgrates/cgrates/config"
	"github.com/cgrates/cgrates/engine"
	"github.com/cgrates/cgrates/utils"
	"net/rpc/jsonrpc"
=======
	"net/rpc"
>>>>>>> 0aa5223f
	"os/exec"
	"path"
	"reflect"
	"testing"
	"time"

	"github.com/cgrates/cgrates/engine"
	"github.com/cgrates/cgrates/utils"
)

var fscsvCfg *config.CGRConfig

func init() {
	fscsvCfgPath := path.Join(*dataDir, "tutorials", "fs_csv", "cgrates", "etc", "cgrates", "cgrates.cfg")
	fscsvCfg, _ = config.NewCGRConfig(&fscsvCfgPath)
}

// Empty tables before using them
func TestFsCsvCreateTables(t *testing.T) {
	if !*testLocal {
		return
	}
	if *storDbType != utils.MYSQL {
		t.Fatal("Unsupported storDbType")
	}
	var mysql *engine.MySQLStorage
	if d, err := engine.NewMySQLStorage(fscsvCfg.StorDBHost, fscsvCfg.StorDBPort, fscsvCfg.StorDBName, fscsvCfg.StorDBUser, fscsvCfg.StorDBPass); err != nil {
		t.Fatal("Error on opening database connection: ", err)
	} else {
		mysql = d.(*engine.MySQLStorage)
	}
	for _, scriptName := range []string{engine.CREATE_CDRS_TABLES_SQL, engine.CREATE_COSTDETAILS_TABLES_SQL, engine.CREATE_MEDIATOR_TABLES_SQL, engine.CREATE_TARIFFPLAN_TABLES_SQL} {
		if err := mysql.CreateTablesFromScript(path.Join(*dataDir, "storage", *storDbType, scriptName)); err != nil {
			t.Fatal("Error on mysql creation: ", err.Error())
			return // No point in going further
		}
	}
	for _, tbl := range []string{utils.TBL_CDRS_PRIMARY, utils.TBL_CDRS_EXTRA} {
		if _, err := mysql.Db.Query(fmt.Sprintf("SELECT 1 from %s", tbl)); err != nil {
			t.Fatal(err.Error())
		}
	}
}

func TestFsCsvInitDataDb(t *testing.T) {
	if !*testLocal {
		return
	}
	ratingDb, err := engine.ConfigureRatingStorage(fscsvCfg.RatingDBType, fscsvCfg.RatingDBHost, fscsvCfg.RatingDBPort, fscsvCfg.RatingDBName, fscsvCfg.RatingDBUser, fscsvCfg.RatingDBPass, fscsvCfg.DBDataEncoding)
	if err != nil {
		t.Fatal("Cannot connect to dataDb", err)
	}
	accountDb, err := engine.ConfigureAccountingStorage(fscsvCfg.AccountDBType, fscsvCfg.AccountDBHost, fscsvCfg.AccountDBPort, fscsvCfg.AccountDBName,
		fscsvCfg.AccountDBUser, fscsvCfg.AccountDBPass, fscsvCfg.DBDataEncoding)
	if err != nil {
		t.Fatal("Cannot connect to dataDb", err)
	}
	for _, db := range []engine.Storage{ratingDb, accountDb} {
		if err := db.Flush(); err != nil {
			t.Fatal("Cannot reset dataDb", err)
		}
	}
}

// Finds cgr-engine executable and starts it with default configuration
func TestFsCsvStartEngine(t *testing.T) {
	if !*testLocal {
		return
	}
	enginePath, err := exec.LookPath("cgr-engine")
	if err != nil {
		t.Fatal("Cannot find cgr-engine executable")
	}
	fmt.Println(path.Join(*dataDir, "tutorials", "fs_csv", "cgrates", "etc", "cgrates", "cgrates.cfg"))
	exec.Command("pkill", "cgr-engine").Run() // Just to make sure another one is not running, bit brutal maybe we can fine tune it
<<<<<<< HEAD
	engine := exec.Command(enginePath, "-config", path.Join(*dataDir, "tutorials", "fs_csv", "cgrates", "etc", "cgrates", "cgrates.cfg"))
	if err := engine.Start(); err != nil {
		t.Fatal("Cannot start cgr-engine: ", err.Error())
	}
=======
	go func() {
		eng := exec.Command(enginePath, "-rater", "-scheduler", "-cdrs", "-mediator", "-config", path.Join(*dataDir, "conf", "cgrates.cfg"))
		out, _ := eng.CombinedOutput()
		engine.Logger.Info(fmt.Sprintf("CgrEngine-TestFsCsv: %s", out))
	}()
>>>>>>> 0aa5223f
	time.Sleep(time.Duration(*waitRater) * time.Millisecond) // Give time to rater to fire up
}

// Connect rpc client to rater
func TestFsCsvRpcConn(t *testing.T) {
	if !*testLocal {
		return
	}
	var err error
<<<<<<< HEAD
	rater, err = jsonrpc.Dial("tcp", fscsvCfg.RPCJSONListen)
=======
	rater, err = rpc.Dial("tcp", "127.0.0.1:2013") // ToDo: Fix here with config loaded from file
>>>>>>> 0aa5223f
	if err != nil {
		t.Fatal("Could not connect to rater: ", err.Error())
	}
}

// Make sure we start with fresh data
func TestFsCsvEmptyCache(t *testing.T) {
	if !*testLocal {
		return
	}
	reply := ""
	arc := new(utils.ApiReloadCache)
	// Simple test that command is executed without errors
	if err := rater.Call("ApierV1.ReloadCache", arc, &reply); err != nil {
		t.Error("Got error on ApierV1.ReloadCache: ", err.Error())
	} else if reply != "OK" {
		t.Error("Calling ApierV1.ReloadCache got reply: ", reply)
	}
	var rcvStats *utils.CacheStats
	expectedStats := &utils.CacheStats{Destinations: 0, RatingPlans: 0, RatingProfiles: 0, Actions: 0}
	var args utils.AttrCacheStats
	if err := rater.Call("ApierV1.GetCacheStats", args, &rcvStats); err != nil {
		t.Error("Got error on ApierV1.GetCacheStats: ", err.Error())
	} else if !reflect.DeepEqual(expectedStats, rcvStats) {
		t.Errorf("Calling ApierV1.GetCacheStats expected: %v, received: %v", expectedStats, rcvStats)
	}
}

func TestFsCsvLoadTariffPlans(t *testing.T) {
	if !*testLocal {
		return
	}
	reply := ""
	// Simple test that command is executed without errors
	attrs := &utils.AttrLoadTpFromFolder{FolderPath: path.Join(*dataDir, "tutorials", "fs_csv", "cgrates", "tariffplans")}
	if err := rater.Call("ApierV1.LoadTariffPlanFromFolder", attrs, &reply); err != nil {
		t.Error("Got error on ApierV1.LoadTariffPlanFromFolder: ", err.Error())
	} else if reply != "OK" {
		t.Error("Calling ApierV1.LoadTariffPlanFromFolder got reply: ", reply)
	}
	var rcvStats *utils.CacheStats
	expectedStats := &utils.CacheStats{Destinations: 3, RatingPlans: 1, RatingProfiles: 1, Actions: 1}
	var args utils.AttrCacheStats
	if err := rater.Call("ApierV1.GetCacheStats", args, &rcvStats); err != nil {
		t.Error("Got error on ApierV1.GetCacheStats: ", err.Error())
	} else if !reflect.DeepEqual(expectedStats, rcvStats) {
		t.Errorf("Calling ApierV1.GetCacheStats expected: %v, received: %v", expectedStats, rcvStats)
	}
}

func TestFsCsvCall1(t *testing.T) {
	if !*testLocal {
		return
	}
	tStart := time.Date(2014, 01, 15, 6, 0, 0, 0, time.UTC)
	tEnd := time.Date(2014, 01, 15, 6, 0, 35, 0, time.UTC)
	cd := engine.CallDescriptor{
		Direction:    "*out",
		TOR:          "call",
		Tenant:       "cgrates.org",
		Subject:      "1001",
		Account:      "1001",
		Destination:  "1002",
		TimeStart:    tStart,
		TimeEnd:      tEnd,
		CallDuration: 35,
	}
	var cc engine.CallCost
	// Simple test that command is executed without errors
	if err := rater.Call("Responder.GetCost", cd, &cc); err != nil {
		t.Error("Got error on Responder.GetCost: ", err.Error())
	} else if cc.GetConnectFee() != 0.4 && cc.Cost != 0.6 {
		t.Errorf("Calling Responder.GetCost got callcost: %v", cc)
	}
}

// Simply kill the engine after we are done with tests within this file
func TestFsCsvStopEngine(t *testing.T) {
	if !*testLocal {
		return
	}
	exec.Command("pkill", "cgr-engine").Run()
}<|MERGE_RESOLUTION|>--- conflicted
+++ resolved
@@ -20,20 +20,14 @@
 
 import (
 	"fmt"
-<<<<<<< HEAD
-	"github.com/cgrates/cgrates/config"
-	"github.com/cgrates/cgrates/engine"
-	"github.com/cgrates/cgrates/utils"
 	"net/rpc/jsonrpc"
-=======
-	"net/rpc"
->>>>>>> 0aa5223f
 	"os/exec"
 	"path"
 	"reflect"
 	"testing"
 	"time"
 
+	"github.com/cgrates/cgrates/config"
 	"github.com/cgrates/cgrates/engine"
 	"github.com/cgrates/cgrates/utils"
 )
@@ -103,18 +97,11 @@
 	}
 	fmt.Println(path.Join(*dataDir, "tutorials", "fs_csv", "cgrates", "etc", "cgrates", "cgrates.cfg"))
 	exec.Command("pkill", "cgr-engine").Run() // Just to make sure another one is not running, bit brutal maybe we can fine tune it
-<<<<<<< HEAD
-	engine := exec.Command(enginePath, "-config", path.Join(*dataDir, "tutorials", "fs_csv", "cgrates", "etc", "cgrates", "cgrates.cfg"))
-	if err := engine.Start(); err != nil {
-		t.Fatal("Cannot start cgr-engine: ", err.Error())
-	}
-=======
 	go func() {
-		eng := exec.Command(enginePath, "-rater", "-scheduler", "-cdrs", "-mediator", "-config", path.Join(*dataDir, "conf", "cgrates.cfg"))
+		eng := exec.Command(enginePath, "-config", path.Join(*dataDir, "tutorials", "fs_csv", "cgrates", "etc", "cgrates", "cgrates.cfg"))
 		out, _ := eng.CombinedOutput()
 		engine.Logger.Info(fmt.Sprintf("CgrEngine-TestFsCsv: %s", out))
 	}()
->>>>>>> 0aa5223f
 	time.Sleep(time.Duration(*waitRater) * time.Millisecond) // Give time to rater to fire up
 }
 
@@ -124,11 +111,7 @@
 		return
 	}
 	var err error
-<<<<<<< HEAD
 	rater, err = jsonrpc.Dial("tcp", fscsvCfg.RPCJSONListen)
-=======
-	rater, err = rpc.Dial("tcp", "127.0.0.1:2013") // ToDo: Fix here with config loaded from file
->>>>>>> 0aa5223f
 	if err != nil {
 		t.Fatal("Could not connect to rater: ", err.Error())
 	}
