--- conflicted
+++ resolved
@@ -36,17 +36,11 @@
 	"default_category": "call",				// default Type of Record to consider when missing from requests
 	"default_tenant": "cgrates.org",		// default Tenant to consider when missing from requests
 	"default_subject": "cgrates",			// default rating Subject to consider when missing from requests
-<<<<<<< HEAD
     "default_timezone": "Local",			// default timezone for timestamps where not specified <""|UTC|Local|$IANA_TZ_DB>
     "connect_attempts": 3,                  // initial server connect attempts
     "response_cache_ttl": "3s",              // the life span of a cached response
     "reconnects": -1,                       // number of retries in case of connection lost
-=======
-	"default_timezone": "Local",			// default timezone for timestamps where not specified <""|UTC|Local|$IANA_TZ_DB>
-	"connect_attempts": 3,					// initial server connect attempts
-	"reconnects": -1,						// number of retries in case of connection lost
 	"internal_ttl": "2m",					// maximum duration to wait for internal connections before giving up
->>>>>>> 8a74a0a6
 },
 
 
@@ -205,18 +199,12 @@
 
 "sm_freeswitch": {
 	"enabled": false,				// starts SessionManager service: <true|false>
-<<<<<<< HEAD
 	"ha_rater": [
         {"server": "internal",	"timeout": "100ms"}
     ],
 	"ha_cdrs": [
         {"server": "internal",	"timeout": "100ms"}
     ],
-	"reconnects": 5,				// number of reconnect attempts to rater or cdrs
-=======
-	"rater": "internal",			// address where to reach the Rater <""|internal|127.0.0.1:2013>
-	"cdrs": "internal",				// address where to reach CDR Server, empty to disable CDR capturing <""|internal|x.y.z.y:1234>
->>>>>>> 8a74a0a6
 	"create_cdr": false,			// create CDR out of events and sends them to CDRS component
 	"extra_fields": [],				// extra fields to store in auth/CDRs when creating them
 	"debit_interval": "10s",		// interval to perform debits on.
@@ -236,18 +224,12 @@
 
 "sm_kamailio": {
 	"enabled": false,				// starts SessionManager service: <true|false>
-<<<<<<< HEAD
 	"ha_rater": [
         {"server": "internal",	"timeout": "100ms"}
     ],
 	"ha_cdrs": [
         {"server": "internal",	"timeout": "100ms"}
     ],
-	"reconnects": 5,				// number of reconnect attempts to rater or cdrs
-=======
-	"rater": "internal",			// address where to reach the Rater <""|internal|127.0.0.1:2013>
-	"cdrs": "internal",				// address where to reach CDR Server, empty to disable CDR capturing <""|internal|x.y.z.y:1234>
->>>>>>> 8a74a0a6
 	"create_cdr": false,			// create CDR out of events and sends them to CDRS component
 	"debit_interval": "10s",		// interval to perform debits on.
 	"min_call_duration": "0s",		// only authorize calls with allowed duration higher than this
