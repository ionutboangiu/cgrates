--- conflicted
+++ resolved
@@ -116,35 +116,6 @@
 	SMRaterReconnects        int           // Number of reconnect attempts to rater
 	SMDebitInterval          int           // the period to be debited in advanced during a call (in seconds)
 	SMMaxCallDuration        time.Duration // The maximum duration of a call
-<<<<<<< HEAD
-	MediatorEnabled          bool     // Starts Mediator service: <true|false>.
-	MediatorListen           string   // Mediator's listening interface: <internal>.
-	MediatorRater            string   // Address where to reach the Rater: <internal|x.y.z.y:1234>
-	MediatorRaterReconnects  int      // Number of reconnects to rater before giving up.
-	MediatorRunIds           []string // Identifiers for each mediation run on CDRs
-	MediatorReqTypeFields    []string // Name of request type fields to be used during mediation. Use index number in case of .csv cdrs.
-	MediatorDirectionFields  []string // Name of direction fields to be used during mediation. Use index numbers in case of .csv cdrs.
-	MediatorTenantFields     []string // Name of tenant fields to be used during mediation. Use index numbers in case of .csv cdrs.
-	MediatorTORFields        []string // Name of tor fields to be used during mediation. Use index numbers in case of .csv cdrs.
-	MediatorAccountFields    []string // Name of account fields to be used during mediation. Use index numbers in case of .csv cdrs.
-	MediatorSubjectFields    []string // Name of subject fields to be used during mediation. Use index numbers in case of .csv cdrs.
-	MediatorDestFields       []string // Name of destination fields to be used during mediation. Use index numbers in case of .csv cdrs.
-	MediatorAnswerTimeFields []string // Name of time_start fields to be used during mediation. Use index numbers in case of .csv cdrs.
-	MediatorDurationFields   []string // Name of duration fields to be used during mediation. Use index numbers in case of .csv cdrs.
-	FreeswitchServer         string   // freeswitch address host:port
-	FreeswitchPass           string   // FS socket password
-	FreeswitchReconnects     int      // number of times to attempt reconnect after connect fails
-	HistoryAgentEnabled      bool     // Starts History as an agent: <true|false>.
-	HistoryServer            string   // Address where to reach the master history server: <internal|x.y.z.y:1234>
-	HistoryServerEnabled     bool     // Starts History as server: <true|false>.
-	HistoryListen            string   // History server listening interface: <internal|x.y.z.y:1234>
-	HistoryDir              string   // Location on disk where to store history files.
-	HistorySaveInterval      time.Duration   // The timout duration between history writes
-	MailerServer             string // The server to use when sending emails out
-	MailerAuthUser           string // Authenticate to email server using this user
-	MailerAuthPass           string // Authenticate to email server with this password
-	MailerFromAddr           string // From address used when sending emails out
-=======
 	MediatorEnabled          bool          // Starts Mediator service: <true|false>.
 	MediatorRater            string        // Address where to reach the Rater: <internal|x.y.z.y:1234>
 	MediatorRaterReconnects  int           // Number of reconnects to rater before giving up.
@@ -166,7 +137,10 @@
 	HistoryServerEnabled     bool          // Starts History as server: <true|false>.
 	HistoryDir               string        // Location on disk where to store history files.
 	HistorySaveInterval      time.Duration // The timout duration between history writes
->>>>>>> 962cf178
+	MailerServer             string // The server to use when sending emails out
+	MailerAuthUser           string // Authenticate to email server using this user
+	MailerAuthPass           string // Authenticate to email server with this password
+	MailerFromAddr           string // From address used when sending emails out
 }
 
 func (self *CGRConfig) setDefaults() error {
