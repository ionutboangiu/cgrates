--- conflicted
+++ resolved
@@ -167,91 +167,6 @@
 
 // Holds system configuration, defaults are overwritten with values from config file if found
 type CGRConfig struct {
-<<<<<<< HEAD
-	TpDbType                string
-	TpDbHost                string // The host to connect to. Values that start with / are for UNIX domain sockets.
-	TpDbPort                string // The port to bind to.
-	TpDbName                string // The name of the database to connect to.
-	TpDbUser                string // The user to sign in as.
-	TpDbPass                string // The user's password.
-	DataDbType              string
-	DataDbHost              string // The host to connect to. Values that start with / are for UNIX domain sockets.
-	DataDbPort              string // The port to bind to.
-	DataDbName              string // The name of the database to connect to.
-	DataDbUser              string // The user to sign in as.
-	DataDbPass              string // The user's password.
-	LoadHistorySize         int    // Maximum number of records to archive in load history
-	StorDBType              string // Should reflect the database type used to store logs
-	StorDBHost              string // The host to connect to. Values that start with / are for UNIX domain sockets.
-	StorDBPort              string // Th e port to bind to.
-	StorDBName              string // The name of the database to connect to.
-	StorDBUser              string // The user to sign in as.
-	StorDBPass              string // The user's password.
-	StorDBMaxOpenConns      int    // Maximum database connections opened
-	StorDBMaxIdleConns      int    // Maximum idle connections to keep opened
-	StorDBCDRSIndexes       []string
-	DBDataEncoding          string        // The encoding used to store object data in strings: <msgpack|json>
-	RPCJSONListen           string        // RPC JSON listening address
-	RPCGOBListen            string        // RPC GOB listening address
-	HTTPListen              string        // HTTP listening address
-	DefaultReqType          string        // Use this request type if not defined on top
-	DefaultCategory         string        // set default type of record
-	DefaultTenant           string        // set default tenant
-	DefaultSubject          string        // set default rating subject, useful in case of fallback
-	DefaultTimezone         string        // default timezone for timestamps where not specified <""|UTC|Local|$IANA_TZ_DB>
-	Reconnects              int           // number of recconect attempts in case of connection lost <-1 for infinite | nb>
-	ConnectAttempts         int           // number of initial connection attempts before giving up
-	ResponseCacheTTL        time.Duration // the life span of a cached response
-	InternalTtl             time.Duration // maximum duration to wait for internal connections before giving up
-	RoundingDecimals        int           // Number of decimals to round end prices at
-	HttpSkipTlsVerify       bool          // If enabled Http Client will accept any TLS certificate
-	TpExportPath            string        // Path towards export folder for offline Tariff Plans
-	HttpFailedDir           string        // Directory path where we store failed http requests
-	MaxCallDuration         time.Duration // The maximum call duration (used by responder when querying DerivedCharging) // ToDo: export it in configuration file
-	RaterEnabled            bool          // start standalone server (no balancer)
-	RaterBalancer           string        // balancer address host:port
-	RaterCdrStats           string        // address where to reach the cdrstats service. Empty to disable stats gathering  <""|internal|x.y.z.y:1234>
-	RaterHistoryServer      string
-	RaterPubSubServer       string
-	RaterUserServer         string
-	RaterAliasesServer      string
-	RpSubjectPrefixMatching bool // enables prefix matching for the rating profile subject
-	BalancerEnabled         bool
-	SchedulerEnabled        bool
-	CDRSEnabled             bool                 // Enable CDR Server service
-	CDRSExtraFields         []*utils.RSRField    // Extra fields to store in CDRs
-	CDRSStoreCdrs           bool                 // store cdrs in storDb
-	CDRSRaterConns          []*HaPoolConfig      // address where to reach the Rater for cost calculation: <""|internal|x.y.z.y:1234>
-	CDRSPubSubSConns        []*HaPoolConfig      // address where to reach the pubsub service: <""|internal|x.y.z.y:1234>
-	CDRSUserSConns          []*HaPoolConfig      // address where to reach the users service: <""|internal|x.y.z.y:1234>
-	CDRSAliaseSConns        []*HaPoolConfig      // address where to reach the aliases service: <""|internal|x.y.z.y:1234>
-	CDRSStatSConns          []*HaPoolConfig      // address where to reach the cdrstats service. Empty to disable stats gathering  <""|internal|x.y.z.y:1234>
-	CDRSCdrReplication      []*CdrReplicationCfg // Replicate raw CDRs to a number of servers
-	CDRStatsEnabled         bool                 // Enable CDR Stats service
-	CDRStatsSaveInterval    time.Duration        // Save interval duration
-	CdreProfiles            map[string]*CdreConfig
-	CdrcProfiles            map[string]map[string]*CdrcConfig // Number of CDRC instances running imports, format map[dirPath]map[instanceName]{Configs}
-	SmGenericConfig         *SmGenericConfig
-	SmFsConfig              *SmFsConfig              // SM-FreeSWITCH configuration
-	SmKamConfig             *SmKamConfig             // SM-Kamailio Configuration
-	SmOsipsConfig           *SmOsipsConfig           // SM-OpenSIPS Configuration
-	diameterAgentCfg        *DiameterAgentCfg        // DiameterAgent configuration
-	HistoryServer           string                   // Address where to reach the master history server: <internal|x.y.z.y:1234>
-	HistoryServerEnabled    bool                     // Starts History as server: <true|false>.
-	HistoryDir              string                   // Location on disk where to store history files.
-	HistorySaveInterval     time.Duration            // The timout duration between pubsub writes
-	PubSubServerEnabled     bool                     // Starts PubSub as server: <true|false>.
-	AliasesServerEnabled    bool                     // Starts PubSub as server: <true|false>.
-	UserServerEnabled       bool                     // Starts User as server: <true|false>
-	UserServerIndexes       []string                 // List of user profile field indexes
-	MailerServer            string                   // The server to use when sending emails out
-	MailerAuthUser          string                   // Authenticate to email server using this user
-	MailerAuthPass          string                   // Authenticate to email server with this password
-	MailerFromAddr          string                   // From address used when sending emails out
-	DataFolderPath          string                   // Path towards data folder, for tests internal usage, not loading out of .json options
-	sureTaxCfg              *SureTaxCfg              // Load here SureTax configuration, as pointer so we can have runtime reloads in the future
-	ConfigReloads           map[string]chan struct{} // Signals to specific entities that a config reload should occur
-=======
 	TpDbType                 string
 	TpDbHost                 string // The host to connect to. Values that start with / are for UNIX domain sockets.
 	TpDbPort                 string // The port to bind to.
@@ -306,11 +221,11 @@
 	CDRSEnabled              bool                 // Enable CDR Server service
 	CDRSExtraFields          []*utils.RSRField    // Extra fields to store in CDRs
 	CDRSStoreCdrs            bool                 // store cdrs in storDb
-	CDRSRater                string               // address where to reach the Rater for cost calculation: <""|internal|x.y.z.y:1234>
-	CDRSPubSub               string               // address where to reach the pubsub service: <""|internal|x.y.z.y:1234>
-	CDRSUsers                string               // address where to reach the users service: <""|internal|x.y.z.y:1234>
-	CDRSAliases              string               // address where to reach the aliases service: <""|internal|x.y.z.y:1234>
-	CDRSStats                string               // address where to reach the cdrstats service. Empty to disable stats gathering  <""|internal|x.y.z.y:1234>
+	CDRSRaterConns           []*HaPoolConfig      // address where to reach the Rater for cost calculation: <""|internal|x.y.z.y:1234>
+	CDRSPubSubSConns         []*HaPoolConfig      // address where to reach the pubsub service: <""|internal|x.y.z.y:1234>
+	CDRSUserSConns           []*HaPoolConfig      // address where to reach the users service: <""|internal|x.y.z.y:1234>
+	CDRSAliaseSConns         []*HaPoolConfig      // address where to reach the aliases service: <""|internal|x.y.z.y:1234>
+	CDRSStatSConns           []*HaPoolConfig      // address where to reach the cdrstats service. Empty to disable stats gathering  <""|internal|x.y.z.y:1234>
 	CDRSCdrReplication       []*CdrReplicationCfg // Replicate raw CDRs to a number of servers
 	CDRStatsEnabled          bool                 // Enable CDR Stats service
 	CDRStatsSaveInterval     time.Duration        // Save interval duration
@@ -336,7 +251,6 @@
 	DataFolderPath           string                   // Path towards data folder, for tests internal usage, not loading out of .json options
 	sureTaxCfg               *SureTaxCfg              // Load here SureTax configuration, as pointer so we can have runtime reloads in the future
 	ConfigReloads            map[string]chan struct{} // Signals to specific entities that a config reload should occur
->>>>>>> 0c3a0739
 	// Cache defaults loaded from json and needing clones
 	dfltCdreProfile *CdreConfig // Default cdreConfig profile
 	dfltCdrcProfile *CdrcConfig // Default cdrcConfig profile
