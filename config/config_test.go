/*
Real-time Online/Offline Charging System (OCS) for Telecom & ISP environments
Copyright (C) ITsysCOM GmbH

This program is free software: you can redistribute it and/or modify
it under the terms of the GNU General Public License as published by
the Free Software Foundation, either version 3 of the License, or
(at your option) any later version.

This program is distributed in the hope that it will be useful,
but WITHOUT ANY WARRANTY; without even the implied warranty of
MERCHANTABILITY or FITNESS FOR A PARTICULAR PURPOSE.  See the
GNU General Public License for more details.

You should have received a copy of the GNU General Public License
along with this program.  If not, see <http://www.gnu.org/licenses/>
*/
package config

import (
	"reflect"
	"testing"
	"time"

	"github.com/cgrates/cgrates/utils"
)

var cfg *CGRConfig
var err error

func TestCgrCfgConfigSharing(t *testing.T) {
	cfg, _ = NewDefaultCGRConfig()
	SetCgrConfig(cfg)
	cfgReturn := CgrConfig()
	if !reflect.DeepEqual(cfgReturn, cfg) {
		t.Errorf("Retrieved %v, Expected %v", cfgReturn, cfg)
	}
}

func TestCgrCfgLoadWithDefaults(t *testing.T) {
	JSN_CFG := `
{
"sm_freeswitch": {
	"enabled": true,				// starts SessionManager service: <true|false>
	"event_socket_conns":[					// instantiate connections to multiple FreeSWITCH servers
		{"address": "1.2.3.4:8021", "password": "ClueCon", "reconnects": 3},
		{"address": "1.2.3.5:8021", "password": "ClueCon", "reconnects": 5}
	],
},

}`
	eCgrCfg, err := NewDefaultCGRConfig()
	if err != nil {
		t.Error(err)
	}
	eCgrCfg.SmFsConfig.Enabled = true
	eCgrCfg.SmFsConfig.EventSocketConns = []*FsConnConfig{
		&FsConnConfig{Address: "1.2.3.4:8021", Password: "ClueCon", Reconnects: 3},
		&FsConnConfig{Address: "1.2.3.5:8021", Password: "ClueCon", Reconnects: 5},
	}
	if cgrCfg, err := NewCGRConfigFromJsonStringWithDefaults(JSN_CFG); err != nil {
		t.Error(err)
	} else if !reflect.DeepEqual(eCgrCfg.SmFsConfig, cgrCfg.SmFsConfig) {
		t.Errorf("Expected: %+v, received: %+v", eCgrCfg.SmFsConfig, cgrCfg.SmFsConfig)
	}
}

func TestCgrCfgCDRC(t *testing.T) {
	JSN_RAW_CFG := `
{
"cdrc": [
	{
		"id": "*default",
		"enabled": true,							// enable CDR client functionality
		"content_fields":[							// import template, tag will match internally CDR field, in case of .csv value will be represented by index of the field value
			{"field_id": "ToR", "type": "*composed", "value": "~7:s/^(voice|data|sms|mms|generic)$/*$1/"},
			{"field_id": "AnswerTime", "type": "*composed", "value": "1"},
			{"field_id": "Usage", "type": "*composed", "value": "~9:s/^(\\d+)$/${1}s/"},
		],
	},
],
}`
	eCgrCfg, _ := NewDefaultCGRConfig()
	eCgrCfg.CdrcProfiles["/var/spool/cgrates/cdrc/in"] = []*CdrcConfig{
		&CdrcConfig{
			ID:                       utils.META_DEFAULT,
			Enabled:                  true,
			DryRun:                   false,
			CdrsConns:                []*HaPoolConfig{&HaPoolConfig{Address: utils.MetaInternal}},
			CdrFormat:                "csv",
			FieldSeparator:           rune(','),
			DataUsageMultiplyFactor:  1024,
			Timezone:                 "",
			RunDelay:                 0,
			MaxOpenFiles:             1024,
			CdrInDir:                 "/var/spool/cgrates/cdrc/in",
			CdrOutDir:                "/var/spool/cgrates/cdrc/out",
			FailedCallsPrefix:        "missed_calls",
			CDRPath:                  utils.HierarchyPath([]string{""}),
			CdrSourceId:              "freeswitch_csv",
			ContinueOnSuccess:        false,
			PartialRecordCache:       time.Duration(10 * time.Second),
			PartialCacheExpiryAction: "*dump_to_file",
			HeaderFields:             make([]*CfgCdrField, 0),
			ContentFields: []*CfgCdrField{
				&CfgCdrField{FieldId: "ToR", Type: utils.META_COMPOSED, Value: utils.ParseRSRFieldsMustCompile("~7:s/^(voice|data|sms|mms|generic)$/*$1/", utils.INFIELD_SEP)},
				&CfgCdrField{FieldId: "AnswerTime", Type: utils.META_COMPOSED, Value: utils.ParseRSRFieldsMustCompile("1", utils.INFIELD_SEP)},
				&CfgCdrField{FieldId: "Usage", Type: utils.META_COMPOSED, Value: utils.ParseRSRFieldsMustCompile("~9:s/^(\\d+)$/${1}s/", utils.INFIELD_SEP)},
			},
			TrailerFields: make([]*CfgCdrField, 0),
			CacheDumpFields: []*CfgCdrField{
				&CfgCdrField{Tag: "CGRID", Type: utils.META_COMPOSED, Value: utils.ParseRSRFieldsMustCompile(utils.CGRID, utils.INFIELD_SEP)},
				&CfgCdrField{Tag: "RunID", Type: utils.META_COMPOSED, Value: utils.ParseRSRFieldsMustCompile(utils.MEDI_RUNID, utils.INFIELD_SEP)},
				&CfgCdrField{Tag: "TOR", Type: utils.META_COMPOSED, Value: utils.ParseRSRFieldsMustCompile(utils.TOR, utils.INFIELD_SEP)},
				&CfgCdrField{Tag: "OriginID", Type: utils.META_COMPOSED, Value: utils.ParseRSRFieldsMustCompile(utils.ACCID, utils.INFIELD_SEP)},
				&CfgCdrField{Tag: "RequestType", Type: utils.META_COMPOSED, Value: utils.ParseRSRFieldsMustCompile(utils.REQTYPE, utils.INFIELD_SEP)},
				&CfgCdrField{Tag: "Direction", Type: utils.META_COMPOSED, Value: utils.ParseRSRFieldsMustCompile(utils.DIRECTION, utils.INFIELD_SEP)},
				&CfgCdrField{Tag: "Tenant", Type: utils.META_COMPOSED, Value: utils.ParseRSRFieldsMustCompile(utils.TENANT, utils.INFIELD_SEP)},
				&CfgCdrField{Tag: "Category", Type: utils.META_COMPOSED, Value: utils.ParseRSRFieldsMustCompile(utils.CATEGORY, utils.INFIELD_SEP)},
				&CfgCdrField{Tag: "Account", Type: utils.META_COMPOSED, Value: utils.ParseRSRFieldsMustCompile(utils.ACCOUNT, utils.INFIELD_SEP)},
				&CfgCdrField{Tag: "Subject", Type: utils.META_COMPOSED, Value: utils.ParseRSRFieldsMustCompile(utils.SUBJECT, utils.INFIELD_SEP)},
				&CfgCdrField{Tag: "Destination", Type: utils.META_COMPOSED, Value: utils.ParseRSRFieldsMustCompile(utils.DESTINATION, utils.INFIELD_SEP)},
				&CfgCdrField{Tag: "SetupTime", Type: utils.META_COMPOSED, Value: utils.ParseRSRFieldsMustCompile(utils.SETUP_TIME, utils.INFIELD_SEP), Layout: "2006-01-02T15:04:05Z07:00"},
				&CfgCdrField{Tag: "AnswerTime", Type: utils.META_COMPOSED, Value: utils.ParseRSRFieldsMustCompile(utils.ANSWER_TIME, utils.INFIELD_SEP), Layout: "2006-01-02T15:04:05Z07:00"},
				&CfgCdrField{Tag: "Usage", Type: utils.META_COMPOSED, Value: utils.ParseRSRFieldsMustCompile(utils.USAGE, utils.INFIELD_SEP)},
				&CfgCdrField{Tag: "Cost", Type: utils.META_COMPOSED, Value: utils.ParseRSRFieldsMustCompile(utils.COST, utils.INFIELD_SEP)},
			},
		},
	}
	if cgrCfg, err := NewCGRConfigFromJsonStringWithDefaults(JSN_RAW_CFG); err != nil {
		t.Error(err)
	} else if !reflect.DeepEqual(eCgrCfg.CdrcProfiles, cgrCfg.CdrcProfiles) {
		t.Errorf("Expected: %+v, received: %+v", eCgrCfg.CdrcProfiles["/var/spool/cgrates/cdrc/in"][0], cgrCfg.CdrcProfiles["/var/spool/cgrates/cdrc/in"][0])
	}
}

func TestCgrCfgLoadJSONDefaults(t *testing.T) {
	cgrCfg, err = NewDefaultCGRConfig()
	if err != nil {
		t.Error(err)
	}
}

func TestCgrCfgJSONDefaultsGeneral(t *testing.T) {
	if cgrCfg.HttpSkipTlsVerify != false {
		t.Error(cgrCfg.HttpSkipTlsVerify)
	}
	if cgrCfg.RoundingDecimals != 5 {
		t.Error(cgrCfg.RoundingDecimals)
	}
	if cgrCfg.DBDataEncoding != "msgpack" {
		t.Error(cgrCfg.DBDataEncoding)
	}
	if cgrCfg.TpExportPath != "/var/spool/cgrates/tpe" {
		t.Error(cgrCfg.TpExportPath)
	}
	if cgrCfg.PosterAttempts != 3 {
		t.Error(cgrCfg.PosterAttempts)
	}
	if cgrCfg.FailedPostsDir != "/var/spool/cgrates/failed_posts" {
		t.Error(cgrCfg.FailedPostsDir)
	}
	if cgrCfg.DefaultReqType != "*rated" {
		t.Error(cgrCfg.DefaultReqType)
	}
	if cgrCfg.DefaultCategory != "call" {
		t.Error(cgrCfg.DefaultCategory)
	}
	if cgrCfg.DefaultTenant != "cgrates.org" {
		t.Error(cgrCfg.DefaultTenant)
	}
	if cgrCfg.DefaultTimezone != "Local" {
		t.Error(cgrCfg.DefaultTimezone)
	}
	if cgrCfg.ConnectAttempts != 3 {
		t.Error(cgrCfg.ConnectAttempts)
	}
	if cgrCfg.Reconnects != -1 {
		t.Error(cgrCfg.Reconnects)
	}
	if cgrCfg.ConnectTimeout != 1*time.Second {
		t.Error(cgrCfg.ConnectTimeout)
	}
	if cgrCfg.ReplyTimeout != 2*time.Second {
		t.Error(cgrCfg.ReplyTimeout)
	}
	if cgrCfg.ResponseCacheTTL != 0*time.Second {
		t.Error(cgrCfg.ResponseCacheTTL)
	}
	if cgrCfg.InternalTtl != 2*time.Minute {
		t.Error(cgrCfg.InternalTtl)
	}
	if cgrCfg.LockingTimeout != 5*time.Second {
		t.Error(cgrCfg.LockingTimeout)
	}
	if cgrCfg.LogLevel != 6 {
		t.Error(cgrCfg.LogLevel)
	}
}

func TestCgrCfgJSONDefaultsListen(t *testing.T) {
	if cgrCfg.RPCJSONListen != "127.0.0.1:2012" {
		t.Error(cgrCfg.RPCJSONListen)
	}
	if cgrCfg.RPCGOBListen != "127.0.0.1:2013" {
		t.Error(cgrCfg.RPCGOBListen)
	}
	if cgrCfg.HTTPListen != "127.0.0.1:2080" {
		t.Error(cgrCfg.HTTPListen)
	}
}

func TestCgrCfgJSONDefaultsjsnDataDb(t *testing.T) {
	if cgrCfg.DataDbType != "redis" {
		t.Error(cgrCfg.DataDbType)
	}
	if cgrCfg.DataDbHost != "127.0.0.1" {
		t.Error(cgrCfg.DataDbHost)
	}
	if cgrCfg.DataDbPort != "6379" {
		t.Error(cgrCfg.DataDbPort)
	}
	if cgrCfg.DataDbName != "10" {
		t.Error(cgrCfg.DataDbName)
	}
	if cgrCfg.DataDbUser != "cgrates" {
		t.Error(cgrCfg.DataDbUser)
	}
	if cgrCfg.DataDbPass != "" {
		t.Error(cgrCfg.DataDbPass)
	}
	if cgrCfg.LoadHistorySize != 10 {
		t.Error(cgrCfg.LoadHistorySize)
	}
}

func TestCgrCfgJSONDefaultsStorDB(t *testing.T) {
	if cgrCfg.StorDBType != "mysql" {
		t.Error(cgrCfg.StorDBType)
	}
	if cgrCfg.StorDBHost != "127.0.0.1" {
		t.Error(cgrCfg.StorDBHost)
	}
	if cgrCfg.StorDBPort != "3306" {
		t.Error(cgrCfg.StorDBPort)
	}
	if cgrCfg.StorDBName != "cgrates" {
		t.Error(cgrCfg.StorDBName)
	}
	if cgrCfg.StorDBUser != "cgrates" {
		t.Error(cgrCfg.StorDBUser)
	}
	if cgrCfg.StorDBPass != "" {
		t.Error(cgrCfg.StorDBPass)
	}
	if cgrCfg.StorDBMaxOpenConns != 100 {
		t.Error(cgrCfg.StorDBMaxOpenConns)
	}
	if cgrCfg.StorDBMaxIdleConns != 10 {
		t.Error(cgrCfg.StorDBMaxIdleConns)
	}
	Eslice := []string{}
	if !reflect.DeepEqual(cgrCfg.StorDBCDRSIndexes, Eslice) {
		t.Error(cgrCfg.StorDBCDRSIndexes)
	}
}

func TestCgrCfgJSONDefaultsRALs(t *testing.T) {

	eHaPoolcfg := []*HaPoolConfig{}

	if cgrCfg.RALsEnabled != false {
		t.Error(cgrCfg.RALsEnabled)
	}
	if !reflect.DeepEqual(cgrCfg.RALsCDRStatSConns, eHaPoolcfg) {
		t.Error(cgrCfg.RALsCDRStatSConns)
	}
	if !reflect.DeepEqual(cgrCfg.RALsHistorySConns, eHaPoolcfg) {
		t.Error(cgrCfg.RALsHistorySConns)
	}
	if !reflect.DeepEqual(cgrCfg.RALsPubSubSConns, eHaPoolcfg) {
		t.Error(cgrCfg.RALsPubSubSConns)
	}
	if !reflect.DeepEqual(cgrCfg.RALsUserSConns, eHaPoolcfg) {
		t.Error(cgrCfg.RALsUserSConns)
	}
	if !reflect.DeepEqual(cgrCfg.RALsAliasSConns, eHaPoolcfg) {
		t.Error(cgrCfg.RALsAliasSConns)
	}
	if cgrCfg.RpSubjectPrefixMatching != false {
		t.Error(cgrCfg.RpSubjectPrefixMatching)
	}
	if cgrCfg.LcrSubjectPrefixMatching != false {
		t.Error(cgrCfg.LcrSubjectPrefixMatching)
	}
}

func TestCgrCfgJSONDefaultsScheduler(t *testing.T) {
	if cgrCfg.SchedulerEnabled != false {
		t.Error(cgrCfg.SchedulerEnabled)
	}
}

func TestCgrCfgJSONDefaultsCDRS(t *testing.T) {
	eHaPoolCfg := []*HaPoolConfig{}
	var eCdrExtr []*utils.RSRField
	if cgrCfg.CDRSEnabled != false {
		t.Error(cgrCfg.CDRSEnabled)
	}
	if !reflect.DeepEqual(eCdrExtr, cgrCfg.CDRSExtraFields) {
		t.Errorf(" expecting: %+v, received: %+v", eCdrExtr, cgrCfg.CDRSExtraFields)
	}
	if cgrCfg.CDRSStoreCdrs != true {
		t.Error(cgrCfg.CDRSStoreCdrs)
	}
	if cgrCfg.CDRScdrAccountSummary != false {
		t.Error(cgrCfg.CDRScdrAccountSummary)
	}
	if cgrCfg.CDRSSMCostRetries != 5 {
		t.Error(cgrCfg.CDRSSMCostRetries)
	}
	if !reflect.DeepEqual(cgrCfg.CDRSRaterConns, []*HaPoolConfig{&HaPoolConfig{Address: "*internal"}}) {
		t.Error(cgrCfg.CDRSRaterConns)
	}
	if !reflect.DeepEqual(cgrCfg.CDRSPubSubSConns, eHaPoolCfg) {
		t.Error(cgrCfg.CDRSPubSubSConns)
	}
	if !reflect.DeepEqual(cgrCfg.CDRSUserSConns, eHaPoolCfg) {
		t.Error(cgrCfg.CDRSUserSConns)
	}
	if !reflect.DeepEqual(cgrCfg.CDRSAliaseSConns, eHaPoolCfg) {
		t.Error(cgrCfg.CDRSAliaseSConns)
	}
	if !reflect.DeepEqual(cgrCfg.CDRSCDRStatSConns, eHaPoolCfg) {
		t.Error(cgrCfg.CDRSCDRStatSConns)
	}
	if cgrCfg.CDRSOnlineCDRExports != nil {
		t.Error(cgrCfg.CDRSOnlineCDRExports)
	}
}

func TestCgrCfgJSONDefaultsCDRStats(t *testing.T) {
	if cgrCfg.CDRStatsEnabled != false {
		t.Error(cgrCfg.CDRStatsEnabled)
	}
	if cgrCfg.CDRStatsSaveInterval != 1*time.Minute {
		t.Error(cgrCfg.CDRStatsSaveInterval)
	}
}

func TestCgrCfgJSONDefaultsCdreProfiles(t *testing.T) {
	eFields := []*CfgCdrField{}
	eContentFlds := []*CfgCdrField{
		&CfgCdrField{Tag: "CGRID", Type: "*composed", Value: utils.ParseRSRFieldsMustCompile("CGRID", utils.INFIELD_SEP)},
		&CfgCdrField{Tag: "RunID", Type: "*composed", Value: utils.ParseRSRFieldsMustCompile("RunID", utils.INFIELD_SEP)},
		&CfgCdrField{Tag: "TOR", Type: "*composed", Value: utils.ParseRSRFieldsMustCompile("ToR", utils.INFIELD_SEP)},
		&CfgCdrField{Tag: "OriginID", Type: "*composed", Value: utils.ParseRSRFieldsMustCompile("OriginID", utils.INFIELD_SEP)},
		&CfgCdrField{Tag: "RequestType", Type: "*composed", Value: utils.ParseRSRFieldsMustCompile("RequestType", utils.INFIELD_SEP)},
		&CfgCdrField{Tag: "Direction", Type: "*composed", Value: utils.ParseRSRFieldsMustCompile("Direction", utils.INFIELD_SEP)},
		&CfgCdrField{Tag: "Tenant", Type: "*composed", Value: utils.ParseRSRFieldsMustCompile("Tenant", utils.INFIELD_SEP)},
		&CfgCdrField{Tag: "Category", Type: "*composed", Value: utils.ParseRSRFieldsMustCompile("Category", utils.INFIELD_SEP)},
		&CfgCdrField{Tag: "Account", Type: "*composed", Value: utils.ParseRSRFieldsMustCompile("Account", utils.INFIELD_SEP)},
		&CfgCdrField{Tag: "Subject", Type: "*composed", Value: utils.ParseRSRFieldsMustCompile("Subject", utils.INFIELD_SEP)},
		&CfgCdrField{Tag: "Destination", Type: "*composed", Value: utils.ParseRSRFieldsMustCompile("Destination", utils.INFIELD_SEP)},
		&CfgCdrField{Tag: "SetupTime", Type: "*composed", Value: utils.ParseRSRFieldsMustCompile("SetupTime", utils.INFIELD_SEP), Layout: "2006-01-02T15:04:05Z07:00"},
		&CfgCdrField{Tag: "AnswerTime", Type: "*composed", Value: utils.ParseRSRFieldsMustCompile("AnswerTime", utils.INFIELD_SEP), Layout: "2006-01-02T15:04:05Z07:00"},
		&CfgCdrField{Tag: "Usage", Type: "*composed", Value: utils.ParseRSRFieldsMustCompile("Usage", utils.INFIELD_SEP)},
		&CfgCdrField{Tag: "Cost", Type: "*composed", Value: utils.ParseRSRFieldsMustCompile("Cost", utils.INFIELD_SEP), RoundingDecimals: 4},
	}
	eCdreCfg := map[string]*CdreConfig{
		"*default": {
			ExportFormat:        utils.MetaFileCSV,
			ExportPath:          "/var/spool/cgrates/cdre",
			Synchronous:         false,
			Attempts:            1,
			FieldSeparator:      ',',
			UsageMultiplyFactor: map[string]float64{utils.ANY: 1.0},
			CostMultiplyFactor:  1.0,
			HeaderFields:        eFields,
			ContentFields:       eContentFlds,
			TrailerFields:       eFields,
		},
	}
	if !reflect.DeepEqual(cgrCfg.CdreProfiles, eCdreCfg) {
		t.Errorf("received: %+v, expecting: %+v", cgrCfg.CdreProfiles, eCdreCfg)
	}
}

func TestCgrCfgJSONDefaultsSMGenericCfg(t *testing.T) {
	eSmGeCfg := &SmGenericConfig{
		Enabled:             false,
		ListenBijson:        "127.0.0.1:2014",
		RALsConns:           []*HaPoolConfig{&HaPoolConfig{Address: "*internal"}},
		CDRsConns:           []*HaPoolConfig{&HaPoolConfig{Address: "*internal"}},
		SMGReplicationConns: []*HaPoolConfig{},
		DebitInterval:       0 * time.Second,
		MinCallDuration:     0 * time.Second,
		MaxCallDuration:     3 * time.Hour,
		SessionTTL:          0 * time.Second,
		SessionIndexes:      utils.StringMap{},
	}

	if !reflect.DeepEqual(cgrCfg.SmGenericConfig, eSmGeCfg) {
		t.Errorf("received: %+v, expecting: %+v", cgrCfg.SmGenericConfig, eSmGeCfg)
	}

}
func TestCgrCfgJSONDefaultsCacheCFG(t *testing.T) {
	eCacheCfg := CacheConfig{
		utils.CacheDestinations: &CacheParamConfig{Limit: -1,
			TTL: time.Duration(0), StaticTTL: false, Precache: false},
		utils.CacheReverseDestinations: &CacheParamConfig{Limit: -1,
			TTL: time.Duration(0), StaticTTL: false, Precache: false},
		utils.CacheRatingPlans: &CacheParamConfig{Limit: -1,
			TTL: time.Duration(0), StaticTTL: false, Precache: false},
		utils.CacheRatingProfiles: &CacheParamConfig{Limit: -1,
			TTL: time.Duration(0), StaticTTL: false, Precache: false},
		utils.CacheLCRRules: &CacheParamConfig{Limit: -1,
			TTL: time.Duration(0), StaticTTL: false, Precache: false},
		utils.CacheCDRStatS: &CacheParamConfig{Limit: -1,
			TTL: time.Duration(0), StaticTTL: false, Precache: false},
		utils.CacheActions: &CacheParamConfig{Limit: -1,
			TTL: time.Duration(0), StaticTTL: false, Precache: false},
		utils.CacheActionPlans: &CacheParamConfig{Limit: -1,
			TTL: time.Duration(0), StaticTTL: false, Precache: false},
		utils.CacheAccountActionPlans: &CacheParamConfig{Limit: -1,
			TTL: time.Duration(0), StaticTTL: false, Precache: false},
		utils.CacheActionTriggers: &CacheParamConfig{Limit: -1,
			TTL: time.Duration(0), StaticTTL: false, Precache: false},
		utils.CacheSharedGroups: &CacheParamConfig{Limit: -1,
			TTL: time.Duration(0), StaticTTL: false, Precache: false},
		utils.CacheAliases: &CacheParamConfig{Limit: -1,
			TTL: time.Duration(0), StaticTTL: false, Precache: false},
		utils.CacheReverseAliases: &CacheParamConfig{Limit: -1,
			TTL: time.Duration(0), StaticTTL: false, Precache: false},
		utils.CacheDerivedChargers: &CacheParamConfig{Limit: -1,
			TTL: time.Duration(0), StaticTTL: false, Precache: false},
		utils.CacheResourceProfiles: &CacheParamConfig{Limit: -1,
			TTL: time.Duration(0), StaticTTL: false, Precache: false},
		utils.CacheResources: &CacheParamConfig{Limit: -1,
			TTL: time.Duration(0), StaticTTL: false, Precache: false},
		utils.CacheEventResources: &CacheParamConfig{Limit: -1,
			TTL: time.Duration(1 * time.Minute), StaticTTL: false},
		utils.CacheTimings: &CacheParamConfig{Limit: -1,
			TTL: time.Duration(0), StaticTTL: false, Precache: false},
		utils.CacheStatSQueues: &CacheParamConfig{Limit: -1,
<<<<<<< HEAD
			TTL: time.Duration(5 * time.Minute), StaticTTL: false, Precache: false},
		utils.CacheStatSEventQueues: &CacheParamConfig{Limit: -1,
			TTL: time.Duration(5 * time.Minute), StaticTTL: false, Precache: false},
=======
			TTL: time.Duration(1 * time.Minute), StaticTTL: false, Precache: false},
		utils.CacheEventQueues: &CacheParamConfig{Limit: -1,
			TTL: time.Duration(1 * time.Minute), StaticTTL: false},
>>>>>>> 8e0945cf
	}
	if !reflect.DeepEqual(eCacheCfg, cgrCfg.CacheConfig) {
		t.Errorf("received: %s, \nexpecting: %s", utils.ToJSON(eCacheCfg), utils.ToJSON(cgrCfg.CacheConfig))
	}
}

func TestCgrCfgJSONDefaultsSMFsConfig(t *testing.T) {
	eSmFsCfg := &SmFsConfig{
		Enabled:             false,
		RALsConns:           []*HaPoolConfig{&HaPoolConfig{Address: "*internal"}},
		CDRsConns:           []*HaPoolConfig{&HaPoolConfig{Address: "*internal"}},
		RLsConns:            []*HaPoolConfig{},
		CreateCdr:           false,
		ExtraFields:         nil,
		DebitInterval:       10 * time.Second,
		MinCallDuration:     0 * time.Second,
		MaxCallDuration:     3 * time.Hour,
		MinDurLowBalance:    5 * time.Second,
		LowBalanceAnnFile:   "",
		EmptyBalanceContext: "",
		EmptyBalanceAnnFile: "",
		SubscribePark:       true,
		ChannelSyncInterval: 5 * time.Minute,
		MaxWaitConnection:   2 * time.Second,
		EventSocketConns:    []*FsConnConfig{&FsConnConfig{Address: "127.0.0.1:8021", Password: "ClueCon", Reconnects: 5}},
	}

	if !reflect.DeepEqual(cgrCfg.SmFsConfig, eSmFsCfg) {
		t.Errorf("received: %+v, expecting: %+v", cgrCfg.SmFsConfig, eSmFsCfg)
	}
}

func TestCgrCfgJSONDefaultsSMKamConfig(t *testing.T) {
	eSmKaCfg := &SmKamConfig{
		Enabled:         false,
		RALsConns:       []*HaPoolConfig{&HaPoolConfig{Address: "*internal"}},
		CDRsConns:       []*HaPoolConfig{&HaPoolConfig{Address: "*internal"}},
		RLsConns:        []*HaPoolConfig{},
		CreateCdr:       false,
		DebitInterval:   10 * time.Second,
		MinCallDuration: 0 * time.Second,
		MaxCallDuration: 3 * time.Hour,
		EvapiConns:      []*KamConnConfig{&KamConnConfig{Address: "127.0.0.1:8448", Reconnects: 5}},
	}
	if !reflect.DeepEqual(cgrCfg.SmKamConfig, eSmKaCfg) {
		t.Errorf("received: %+v, expecting: %+v", cgrCfg.SmKamConfig, eSmKaCfg)
	}
}

func TestCgrCfgJSONDefaultsSMOsipsConfig(t *testing.T) {
	eSmOpCfg := &SmOsipsConfig{
		Enabled:                 false,
		ListenUdp:               "127.0.0.1:2020",
		RALsConns:               []*HaPoolConfig{&HaPoolConfig{Address: "*internal"}},
		CDRsConns:               []*HaPoolConfig{&HaPoolConfig{Address: "*internal"}},
		CreateCdr:               false,
		DebitInterval:           10 * time.Second,
		MinCallDuration:         0 * time.Second,
		MaxCallDuration:         3 * time.Hour,
		EventsSubscribeInterval: 60 * time.Second,
		MiAddr:                  "127.0.0.1:8020",
	}

	if !reflect.DeepEqual(cgrCfg.SmOsipsConfig, eSmOpCfg) {
		t.Errorf("received: %+v, expecting: %+v", cgrCfg.SmOsipsConfig, eSmOpCfg)
	}
}

func TestCgrCfgJSONDefaultsSMAsteriskCfg(t *testing.T) {
	eSmAsCfg := &SMAsteriskCfg{
		Enabled:       false,
		CreateCDR:     false,
		AsteriskConns: []*AsteriskConnCfg{&AsteriskConnCfg{Address: "127.0.0.1:8088", User: "cgrates", Password: "CGRateS.org", ConnectAttempts: 3, Reconnects: 5}},
	}

	if !reflect.DeepEqual(cgrCfg.smAsteriskCfg, eSmAsCfg) {
		t.Errorf("received: %+v, expecting: %+v", cgrCfg.smAsteriskCfg, eSmAsCfg)
	}
}

func TestCgrCfgJSONDefaultsHistoryS(t *testing.T) {
	if cgrCfg.HistoryServerEnabled != false {
		t.Error(cgrCfg.HistoryServerEnabled)
	}
	if cgrCfg.HistoryDir != "/var/lib/cgrates/history" {
		t.Error(cgrCfg.HistoryDir)
	}
	if cgrCfg.HistorySaveInterval != 1*time.Second {
		t.Error(cgrCfg.HistorySaveInterval)
	}
}

func TestCgrCfgJSONDefaultsPubSubS(t *testing.T) {
	if cgrCfg.PubSubServerEnabled != false {
		t.Error(cgrCfg.PubSubServerEnabled)
	}
}

func TestCgrCfgJSONDefaultsAliasesS(t *testing.T) {
	if cgrCfg.AliasesServerEnabled != false {
		t.Error(cgrCfg.AliasesServerEnabled)
	}
}

func TestCgrCfgJSONDefaultsUserS(t *testing.T) {
	eStrSlc := []string{}
	if cgrCfg.UserServerEnabled != false {
		t.Error(cgrCfg.UserServerEnabled)
	}

	if !reflect.DeepEqual(cgrCfg.UserServerIndexes, eStrSlc) {
		t.Errorf("received: %+v, expecting: %+v", cgrCfg.UserServerIndexes, eStrSlc)
	}
}

func TestCgrCfgJSONDefaultsResLimCfg(t *testing.T) {
	eResLiCfg := &ResourceSConfig{
		Enabled:       false,
		StatSConns:    []*HaPoolConfig{},
		StoreInterval: 0,
	}
	if !reflect.DeepEqual(cgrCfg.resourceSCfg, eResLiCfg) {
		t.Errorf("expecting: %s, received: %s", utils.ToJSON(eResLiCfg), utils.ToJSON(cgrCfg.resourceSCfg))
	}

}

func TestCgrCfgJSONDefaultStatsCfg(t *testing.T) {
	eStatsCfg := &StatSCfg{
		Enabled:       false,
		StoreInterval: 0,
	}
	if !reflect.DeepEqual(cgrCfg.statsCfg, eStatsCfg) {
		t.Errorf("received: %+v, expecting: %+v", cgrCfg.statsCfg, eStatsCfg)
	}
}

func TestCgrCfgJSONDefaultsDiameterAgentCfg(t *testing.T) {
	testDA := &DiameterAgentCfg{
		Enabled:           false,
		Listen:            "127.0.0.1:3868",
		DictionariesDir:   "/usr/share/cgrates/diameter/dict/",
		SMGenericConns:    []*HaPoolConfig{&HaPoolConfig{Address: "*internal"}},
		PubSubConns:       []*HaPoolConfig{},
		CreateCDR:         true,
		DebitInterval:     5 * time.Minute,
		Timezone:          "",
		OriginHost:        "CGR-DA",
		OriginRealm:       "cgrates.org",
		VendorId:          0,
		ProductName:       "CGRateS",
		RequestProcessors: nil,
	}

	if !reflect.DeepEqual(cgrCfg.diameterAgentCfg.Enabled, testDA.Enabled) {
		t.Errorf("expecting: %+v, received: %+v", cgrCfg.diameterAgentCfg.Enabled, testDA.Enabled)
	}
	if !reflect.DeepEqual(cgrCfg.diameterAgentCfg.Listen, testDA.Listen) {
		t.Errorf("expecting: %+v, received: %+v", cgrCfg.diameterAgentCfg.Listen, testDA.Listen)
	}
	if !reflect.DeepEqual(cgrCfg.diameterAgentCfg.DictionariesDir, testDA.DictionariesDir) {
		t.Errorf("expecting: %+v, received: %+v", cgrCfg.diameterAgentCfg.DictionariesDir, testDA.DictionariesDir)
	}
	if !reflect.DeepEqual(cgrCfg.diameterAgentCfg.SMGenericConns, testDA.SMGenericConns) {
		t.Errorf("expecting: %+v, received: %+v", cgrCfg.diameterAgentCfg.SMGenericConns, testDA.SMGenericConns)
	}
	if !reflect.DeepEqual(cgrCfg.diameterAgentCfg.PubSubConns, testDA.PubSubConns) {
		t.Errorf("expecting: %+v, received: %+v", cgrCfg.diameterAgentCfg.PubSubConns, testDA.PubSubConns)
	}
	if !reflect.DeepEqual(cgrCfg.diameterAgentCfg.CreateCDR, testDA.CreateCDR) {
		t.Errorf("expecting: %+v, received: %+v", cgrCfg.diameterAgentCfg.CreateCDR, testDA.CreateCDR)
	}
	if !reflect.DeepEqual(cgrCfg.diameterAgentCfg.DebitInterval, testDA.DebitInterval) {
		t.Errorf("expecting: %+v, received: %+v", cgrCfg.diameterAgentCfg.DebitInterval, testDA.DebitInterval)
	}
	if !reflect.DeepEqual(cgrCfg.diameterAgentCfg.Timezone, testDA.Timezone) {
		t.Errorf("received: %+v, expecting: %+v", cgrCfg.diameterAgentCfg.Timezone, testDA.Timezone)
	}
	if !reflect.DeepEqual(cgrCfg.diameterAgentCfg.OriginHost, testDA.OriginHost) {
		t.Errorf("received: %+v, expecting: %+v", cgrCfg.diameterAgentCfg.OriginHost, testDA.OriginHost)
	}
	if !reflect.DeepEqual(cgrCfg.diameterAgentCfg.OriginRealm, testDA.OriginRealm) {
		t.Errorf("received: %+v, expecting: %+v", cgrCfg.diameterAgentCfg.OriginRealm, testDA.OriginRealm)
	}
	if !reflect.DeepEqual(cgrCfg.diameterAgentCfg.VendorId, testDA.VendorId) {
		t.Errorf("received: %+v, expecting: %+v", cgrCfg.diameterAgentCfg.VendorId, testDA.VendorId)
	}
	if !reflect.DeepEqual(cgrCfg.diameterAgentCfg.ProductName, testDA.ProductName) {
		t.Errorf("received: %+v, expecting: %+v", cgrCfg.diameterAgentCfg.ProductName, testDA.ProductName)
	}
	if !reflect.DeepEqual(cgrCfg.diameterAgentCfg.RequestProcessors, testDA.RequestProcessors) {
		t.Errorf("expecting: %+v, received: %+v", testDA.RequestProcessors, cgrCfg.diameterAgentCfg.RequestProcessors)
	}
}

func TestCgrCfgJSONDefaultsMailer(t *testing.T) {
	if cgrCfg.MailerServer != "localhost" {
		t.Error(cgrCfg.MailerServer)
	}
	if cgrCfg.MailerAuthUser != "cgrates" {
		t.Error(cgrCfg.MailerAuthUser)
	}
	if cgrCfg.MailerAuthPass != "CGRateS.org" {
		t.Error(cgrCfg.MailerAuthPass)
	}
	if cgrCfg.MailerFromAddr != "cgr-mailer@localhost.localdomain" {
		t.Error(cgrCfg.MailerFromAddr)
	}
}

func TestCgrCfgJSONDefaultsSureTax(t *testing.T) {
	localt, err := time.LoadLocation("Local")
	if err != nil {
		t.Error("time parsing error", err)
	}
	eSureTaxCfg := &SureTaxCfg{
		Url:                  "",
		ClientNumber:         "",
		ValidationKey:        "",
		BusinessUnit:         "",
		Timezone:             localt,
		IncludeLocalCost:     false,
		ReturnFileCode:       "0",
		ResponseGroup:        "03",
		ResponseType:         "D4",
		RegulatoryCode:       "03",
		ClientTracking:       utils.ParseRSRFieldsMustCompile("CGRID", utils.INFIELD_SEP),
		CustomerNumber:       utils.ParseRSRFieldsMustCompile("Subject", utils.INFIELD_SEP),
		OrigNumber:           utils.ParseRSRFieldsMustCompile("Subject", utils.INFIELD_SEP),
		TermNumber:           utils.ParseRSRFieldsMustCompile("Destination", utils.INFIELD_SEP),
		BillToNumber:         utils.ParseRSRFieldsMustCompile("", utils.INFIELD_SEP),
		Zipcode:              utils.ParseRSRFieldsMustCompile("", utils.INFIELD_SEP),
		P2PZipcode:           utils.ParseRSRFieldsMustCompile("", utils.INFIELD_SEP),
		P2PPlus4:             utils.ParseRSRFieldsMustCompile("", utils.INFIELD_SEP),
		Units:                utils.ParseRSRFieldsMustCompile("^1", utils.INFIELD_SEP),
		UnitType:             utils.ParseRSRFieldsMustCompile("^00", utils.INFIELD_SEP),
		TaxIncluded:          utils.ParseRSRFieldsMustCompile("^0", utils.INFIELD_SEP),
		TaxSitusRule:         utils.ParseRSRFieldsMustCompile("^04", utils.INFIELD_SEP),
		TransTypeCode:        utils.ParseRSRFieldsMustCompile("^010101", utils.INFIELD_SEP),
		SalesTypeCode:        utils.ParseRSRFieldsMustCompile("^R", utils.INFIELD_SEP),
		TaxExemptionCodeList: utils.ParseRSRFieldsMustCompile("", utils.INFIELD_SEP),
	}

	if !reflect.DeepEqual(cgrCfg.sureTaxCfg, eSureTaxCfg) {
		t.Errorf("received: %+v, expecting: %+v", cgrCfg.sureTaxCfg, eSureTaxCfg)
	}
}

func TestCgrCfgJSONDefaultsHTTP(t *testing.T) {
	if cgrCfg.HTTPJsonRPCURL != "/jsonrpc" {
		t.Error(cgrCfg.HTTPJsonRPCURL)
	}
	if cgrCfg.HTTPWSURL != "/ws" {
		t.Error(cgrCfg.HTTPWSURL)
	}
	if cgrCfg.HTTPUseBasicAuth != false {
		t.Error(cgrCfg.HTTPUseBasicAuth)
	}
	if !reflect.DeepEqual(cgrCfg.HTTPAuthUsers, map[string]string{}) {
		t.Error(cgrCfg.HTTPAuthUsers)
	}
}

func TestRadiusAgentCfg(t *testing.T) {
	testRA := &RadiusAgentCfg{
		Enabled:            false,
		ListenNet:          "udp",
		ListenAuth:         "127.0.0.1:1812",
		ListenAcct:         "127.0.0.1:1813",
		ClientSecrets:      map[string]string{utils.META_DEFAULT: "CGRateS.org"},
		ClientDictionaries: map[string]string{utils.META_DEFAULT: "/usr/share/cgrates/radius/dict/"},
		SMGenericConns:     []*HaPoolConfig{&HaPoolConfig{Address: utils.MetaInternal}},
		CreateCDR:          true,
		CDRRequiresSession: false,
		Timezone:           "",
		RequestProcessors:  nil,
	}
	if !reflect.DeepEqual(cgrCfg.radiusAgentCfg.Enabled, testRA.Enabled) {
		t.Errorf("expecting: %+v, received: %+v", cgrCfg.radiusAgentCfg.Enabled, testRA.Enabled)
	}
	if !reflect.DeepEqual(cgrCfg.radiusAgentCfg.ListenNet, testRA.ListenNet) {
		t.Errorf("expecting: %+v, received: %+v", cgrCfg.radiusAgentCfg.ListenNet, testRA.ListenNet)
	}
	if !reflect.DeepEqual(cgrCfg.radiusAgentCfg.ListenAuth, testRA.ListenAuth) {
		t.Errorf("expecting: %+v, received: %+v", cgrCfg.radiusAgentCfg.ListenAuth, testRA.ListenAuth)
	}
	if !reflect.DeepEqual(cgrCfg.radiusAgentCfg.ListenAcct, testRA.ListenAcct) {
		t.Errorf("expecting: %+v, received: %+v", cgrCfg.radiusAgentCfg.ListenAcct, testRA.ListenAcct)
	}
	if !reflect.DeepEqual(cgrCfg.radiusAgentCfg.ClientSecrets, testRA.ClientSecrets) {
		t.Errorf("expecting: %+v, received: %+v", cgrCfg.radiusAgentCfg.ClientSecrets, testRA.ClientSecrets)
	}
	if !reflect.DeepEqual(cgrCfg.radiusAgentCfg.ClientDictionaries, testRA.ClientDictionaries) {
		t.Errorf("expecting: %+v, received: %+v", cgrCfg.radiusAgentCfg.ClientDictionaries, testRA.ClientDictionaries)
	}
	if !reflect.DeepEqual(cgrCfg.radiusAgentCfg.SMGenericConns, testRA.SMGenericConns) {
		t.Errorf("expecting: %+v, received: %+v", cgrCfg.radiusAgentCfg.SMGenericConns, testRA.SMGenericConns)
	}
	if !reflect.DeepEqual(cgrCfg.radiusAgentCfg.CreateCDR, testRA.CreateCDR) {
		t.Errorf("received: %+v, expecting: %+v", cgrCfg.radiusAgentCfg.CreateCDR, testRA.CreateCDR)
	}
	if !reflect.DeepEqual(cgrCfg.radiusAgentCfg.CDRRequiresSession, testRA.CDRRequiresSession) {
		t.Errorf("received: %+v, expecting: %+v", cgrCfg.radiusAgentCfg.CDRRequiresSession, testRA.CDRRequiresSession)
	}
	if !reflect.DeepEqual(cgrCfg.radiusAgentCfg.Timezone, testRA.Timezone) {
		t.Errorf("received: %+v, expecting: %+v", cgrCfg.radiusAgentCfg.Timezone, testRA.Timezone)
	}
	if !reflect.DeepEqual(cgrCfg.radiusAgentCfg.RequestProcessors, testRA.RequestProcessors) {
		t.Errorf("received: %+v, expecting: %+v", cgrCfg.radiusAgentCfg.RequestProcessors, testRA.RequestProcessors)
	}
}<|MERGE_RESOLUTION|>--- conflicted
+++ resolved
@@ -444,15 +444,9 @@
 		utils.CacheTimings: &CacheParamConfig{Limit: -1,
 			TTL: time.Duration(0), StaticTTL: false, Precache: false},
 		utils.CacheStatSQueues: &CacheParamConfig{Limit: -1,
-<<<<<<< HEAD
-			TTL: time.Duration(5 * time.Minute), StaticTTL: false, Precache: false},
-		utils.CacheStatSEventQueues: &CacheParamConfig{Limit: -1,
-			TTL: time.Duration(5 * time.Minute), StaticTTL: false, Precache: false},
-=======
 			TTL: time.Duration(1 * time.Minute), StaticTTL: false, Precache: false},
 		utils.CacheEventQueues: &CacheParamConfig{Limit: -1,
 			TTL: time.Duration(1 * time.Minute), StaticTTL: false},
->>>>>>> 8e0945cf
 	}
 	if !reflect.DeepEqual(eCacheCfg, cgrCfg.CacheConfig) {
 		t.Errorf("received: %s, \nexpecting: %s", utils.ToJSON(eCacheCfg), utils.ToJSON(cgrCfg.CacheConfig))
