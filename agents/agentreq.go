--- conflicted
+++ resolved
@@ -29,30 +29,22 @@
 	"github.com/cgrates/cgrates/utils"
 )
 
-<<<<<<< HEAD
 func newAgentRequest(req config.DataProvider,
 	vars map[string]interface{},
 	rply *config.NavigableMap,
 	tntTpl config.RSRParsers,
-	dfltTenant string, filterS *engine.FilterS) (ar *AgentRequest) {
+	dfltTenant, timezone string,
+	filterS *engine.FilterS) (ar *AgentRequest) {
 	if rply == nil {
 		rply = config.NewNavigableMap(nil)
 	}
-=======
-func newAgentRequest(req config.DataProvider, tntTpl config.RSRParsers,
-	dfltTenant, timezone string, filterS *engine.FilterS) (ar *AgentRequest) {
->>>>>>> 34a5843b
 	ar = &AgentRequest{
 		Request:    req,
 		Vars:       config.NewNavigableMap(vars),
 		CGRRequest: config.NewNavigableMap(nil),
 		CGRReply:   config.NewNavigableMap(nil),
-<<<<<<< HEAD
 		Reply:      rply,
-=======
-		Reply:      config.NewNavigableMap(nil),
 		timezone:   timezone,
->>>>>>> 34a5843b
 		filterS:    filterS,
 	}
 	// populate tenant
