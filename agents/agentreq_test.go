--- conflicted
+++ resolved
@@ -33,12 +33,7 @@
 	dm := engine.NewDataManager(data)
 	cfg, _ := config.NewDefaultCGRConfig()
 	filterS := engine.NewFilterS(cfg, nil, dm)
-<<<<<<< HEAD
-	agReq := newAgentRequest(nil, nil, nil, nil, "cgrates.org", filterS)
-=======
-	agReq := newAgentRequest(nil, nil,
-		"cgrates.org", "", filterS)
->>>>>>> 34a5843b
+	agReq := newAgentRequest(nil, nil, nil, nil, "cgrates.org", "", filterS)
 	// populate request, emulating the way will be done in HTTPAgent
 	agReq.CGRRequest.Set([]string{utils.CGRID},
 		utils.Sha1("dsafdsaf", time.Date(2013, 11, 7, 8, 42, 26, 0, time.UTC).String()), false)
