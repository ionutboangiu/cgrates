{
"general": {
	"log_level": 7,
	"node_id": "InternalEngine",
},


"listen": {
	"rpc_json": ":2012",
	"rpc_gob": ":2013",
	"http": ":2080",
},


"data_db": {
	"db_type": "*internal",
	"remote_conns": [
		{"address": "127.0.0.1:2033", "transport":"*gob"}
	],
	"replication_conns": [
		{"address": "127.0.0.1:2023", "transport":"*gob"},
		{"address": "127.0.0.1:2033", "transport":"*gob"}
	],
	"items":{
		"*accounts":{"remote":true,"replicate":true},
		"*reverse_destinations": {"remote":true,"replicate":true},
		"*destinations": {"remote":true,"replicate":true},
		"*rating_plans": {"remote":true,"replicate":true},
		"*rating_profiles":{"remote":true,"replicate":true},
		"*actions":{"remote":true,"replicate":true},
		"*action_plans": {"remote":true,"replicate":true},
		"*account_action_plans":{"remote":true,"replicate":true},
		"*action_triggers":{"remote":true,"replicate":true},
		"*shared_groups":{"remote":true,"replicate":true},
		"*timings": {"remote":true,"replicate":true},
		"*resource_profiles":{"remote":true,"replicate":true},
		"*resources":{"remote":true,"replicate":true},
		"*statqueue_profiles": {"remote":true,"replicate":true},
		"*statqueues": {"remote":true,"replicate":true},
		"*threshold_profiles": {"remote":true,"replicate":true},
		"*thresholds": {"remote":true,"replicate":true},
		"*filters": {"remote":true,"replicate":true},
		"*supplier_profiles":{"remote":true,"replicate":true},
		"*attribute_profiles":{"remote":true,"replicate":true},
		"*charger_profiles": {"remote":true,"replicate":true},
		"*dispatcher_profiles":{"remote":true,"replicate":true},
		"*dispatcher_hosts":{"remote":true,"replicate":true},
		"*filter_indexes" :{"remote":true,"replicate":true},
		"*load_ids":{"remote":true,"replicate":true},
	},
},


"stor_db": {
	"db_type": "*internal",	
},


"rals": {
	"enabled": true,
},


"thresholds": {
	"enabled": true,
	"store_interval": "-1",
},


"resources": {
	"enabled": true,
	"store_interval": "-1",
	"thresholds_conns": [
		{"address": "*internal"}
	],
},

<<<<<<< HEAD
=======
"stats": {
	"enabled": false,
	"store_interval": "-1",
},
>>>>>>> 8dd1d265

"scheduler": {
	"enabled": true,
},

<<<<<<< HEAD

"apier": {
	"scheduler_conns": [
		{"address": "*internal"},
	],
},


=======
>>>>>>> 8dd1d265
}<|MERGE_RESOLUTION|>--- conflicted
+++ resolved
@@ -75,19 +75,17 @@
 	],
 },
 
-<<<<<<< HEAD
-=======
+
 "stats": {
 	"enabled": false,
 	"store_interval": "-1",
 },
->>>>>>> 8dd1d265
+
 
 "scheduler": {
 	"enabled": true,
 },
 
-<<<<<<< HEAD
 
 "apier": {
 	"scheduler_conns": [
@@ -96,6 +94,4 @@
 },
 
 
-=======
->>>>>>> 8dd1d265
 }