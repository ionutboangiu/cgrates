--- conflicted
+++ resolved
@@ -480,20 +480,14 @@
   CREATE INDEX tp_filters_idx ON tp_filters (tpid);
   CREATE INDEX tp_filters_unique ON tp_filters  ("tpid","tenant", "id", "filter_type", "filter_field_name");
 
+
   --
-<<<<<<< HEAD
+
   -- Table structure for table `tp_lcr`
   --
 
   DROP TABLE IF EXISTS tp_lcr;
   CREATE TABLE tp_lcr (
-=======
-  -- Table structure for table `tp_resources`
-  --
-
-  DROP TABLE IF EXISTS tp_lcrs;
-  CREATE TABLE tp_lcrs (
->>>>>>> 219d6ab6
     "pk" SERIAL PRIMARY KEY,
     "tpid" varchar(64) NOT NULL,
     "tenant"varchar(64) NOT NULL,
@@ -508,13 +502,9 @@
     "weight" decimal(8,2) NOT NULL,
     "created_at" TIMESTAMP WITH TIME ZONE
   );
-<<<<<<< HEAD
-  CREATE INDEX tp_lcr_idx ON tp_lcr (tpid);
-  CREATE INDEX tp_lcr_unique ON tp_lcr  ("tpid",  "tenant", "id", "filter_ids");
-=======
-  CREATE INDEX tp_lcrs_idx ON tp_lcrs (tpid);
-  CREATE INDEX tp_lcrs_unique ON tp_lcrs  ("tpid",  "tenant", "id", "filter_ids");
->>>>>>> 219d6ab6
+ CREATE INDEX tp_lcr_idx ON tp_lcr (tpid);
+ CREATE INDEX tp_lcr_unique ON tp_lcr  ("tpid",  "tenant", "id", "filter_ids");
+
 
 --
 -- Table structure for table `versions`
